import brownie
import pytest

from brownie.network.account import Account

from scripts.setup import (
    apply_for_policy,
)


from scripts.const import ZERO_ADDRESS
from scripts.instance import GifInstance
from scripts.product import GifTestOracle, GifTestProduct, GifTestRiskpool
from scripts.util import b2s

<<<<<<< HEAD
=======
from scripts.setup import (
    fund_riskpool,
    apply_for_policy,
)

>>>>>>> 9e7827c4
# enforce function isolation for tests below
@pytest.fixture(autouse=True)
def isolation(fn_isolation):
    pass

<<<<<<< HEAD

=======
>>>>>>> 9e7827c4
def test_bundle_creation_with_instance_wallet_not_set(
    instanceNoInstanceWallet: GifInstance,
    owner: Account,
    testCoin,
    productOwner: Account,
    oracleProvider: Account,
    riskpoolKeeper: Account,
    capitalOwner: Account,
):
    withRiskpoolWallet = True
    (gifProduct, gifRiskpool, gifOracle) = getProductAndRiskpool(
        instanceNoInstanceWallet,
        owner,
        testCoin,
        productOwner,
        oracleProvider,
        riskpoolKeeper,
        capitalOwner,
        withRiskpoolWallet
    )

    product = gifProduct.getContract()
    riskpool = gifRiskpool.getContract()
    riskpoolId = riskpool.getId()

    instanceService = instanceNoInstanceWallet.getInstanceService()
    assert instanceService.getInstanceWallet() == ZERO_ADDRESS 
    assert instanceService.getRiskpoolWallet(riskpoolId) == capitalOwner 

    bundleOwner = riskpoolKeeper
    treasury = instanceNoInstanceWallet.getTreasury()
    amount = 10000
    testCoin.transfer(bundleOwner, amount, {'from': owner})
    testCoin.approve(treasury, amount, {'from': bundleOwner})

    with brownie.reverts("ERROR:TRS-001:INSTANCE_WALLET_UNDEFINED"):
        applicationFilter = bytes(0)
        riskpool.createBundle(
            applicationFilter, 
            amount, 
            {'from': bundleOwner})

def test_bundle_creation_with_riskpool_wallet_not_set(
    instance: GifInstance,
    owner: Account,
    testCoin,
    productOwner: Account,
    oracleProvider: Account,
    riskpoolKeeper: Account,
    capitalOwner: Account,
    feeOwner: Account,
):
    withRiskpoolWallet = False
    (gifProduct, gifRiskpool, gifOracle) = getProductAndRiskpool(
        instance,
        owner,
        testCoin,
        productOwner,
        oracleProvider,
        riskpoolKeeper,
        capitalOwner,
        withRiskpoolWallet
    )

    product = gifProduct.getContract()
    riskpool = gifRiskpool.getContract()
    riskpoolId = riskpool.getId()

    instanceService = instance.getInstanceService()
    assert instanceService.getInstanceWallet() == feeOwner 
    assert instanceService.getRiskpoolWallet(riskpoolId) == ZERO_ADDRESS 

    bundleOwner = riskpoolKeeper
    treasury = instance.getTreasury()
    amount = 10000
    testCoin.transfer(bundleOwner, amount, {'from': owner})
    testCoin.approve(treasury, amount, {'from': bundleOwner})

    with brownie.reverts("ERROR:TRS-003:RISKPOOL_WALLET_UNDEFINED"):
        applicationFilter = bytes(0)
        riskpool.createBundle(
            applicationFilter, 
            amount, 
            {'from': bundleOwner})


<<<<<<< HEAD

def test_bundle_creation_allowance_too_small(
    instance: GifInstance,
    owner: Account,
    testCoin,
=======
def test_two_products_different_coin_same_riskpool(
    instance: GifInstance,
    owner: Account,
    testCoin,
    testCoinX,
>>>>>>> 9e7827c4
    productOwner: Account,
    oracleProvider: Account,
    riskpoolKeeper: Account,
    capitalOwner: Account,
<<<<<<< HEAD
):  
    applicationFilter = bytes(0)

    (gifProduct, gifRiskpool) = getProductAndRiskpool(
=======
):
    withRiskpoolWallet = True

    # setup riskpool with a product
    (gifProduct, gifRiskpool, gifOracle) = getProductAndRiskpool(
>>>>>>> 9e7827c4
        instance,
        owner,
        testCoin,
        productOwner,
        oracleProvider,
        riskpoolKeeper,
        capitalOwner,
<<<<<<< HEAD
        True
    )

    # prepare allowance too small for riskpool funding 
    safetyFactor = 2
    amount = 10000
    testCoin.transfer(riskpoolKeeper, safetyFactor * amount, {'from': owner})
    testCoin.approve(instance.getTreasury(), 0.9 * amount, {'from': riskpoolKeeper})

    # ensures bundle creation fails due to insufficient allowance
    with brownie.reverts("ERC20: insufficient allowance"):
        gifRiskpool.getContract().createBundle(
                applicationFilter, 
                amount, 
                {'from': riskpoolKeeper})


def test_bundle_withdrawal_allowance_too_small(
=======
        withRiskpoolWallet
    )

    # ensure that creating of another product with different token is not allowed
    with brownie.reverts("ERROR:TRS-014:TOKEN_ADDRESS_NOT_MACHING"):
        GifTestProduct(
            instance, 
            testCoinX,
            capitalOwner,
            productOwner,
            gifOracle,
            gifRiskpool,
            'Test.Product2')


def test_two_products_same_riskpool(
>>>>>>> 9e7827c4
    instance: GifInstance,
    owner: Account,
    testCoin,
    productOwner: Account,
    oracleProvider: Account,
    riskpoolKeeper: Account,
    capitalOwner: Account,
<<<<<<< HEAD
):  
    applicationFilter = bytes(0)

    # prepare product and riskpool
    (gifProduct, gifRiskpool) = getProductAndRiskpool(
=======
    customer: Account,
):
    withRiskpoolWallet = True

    # setup riskpool with a product
    (gifProduct, gifRiskpool, gifOracle) = getProductAndRiskpool(
>>>>>>> 9e7827c4
        instance,
        owner,
        testCoin,
        productOwner,
        oracleProvider,
        riskpoolKeeper,
        capitalOwner,
<<<<<<< HEAD
        True
    )

    # fund bundle
    safetyFactor = 2
    amount = 10000
    testCoin.transfer(riskpoolKeeper, safetyFactor * amount, {'from': owner})
    testCoin.approve(instance.getTreasury(), amount, {'from': riskpoolKeeper})
    riskpool = gifRiskpool.getContract()

    riskpool.createBundle(
                applicationFilter, 
                amount, 
                {'from': riskpoolKeeper})

    bundle = riskpool.getBundle(0)
    print(bundle)

    (bundleId) = bundle[0]

    # check bundle values with expectation
    assert bundleId == 1
    
    # close bundle
    riskpool.closeBundle(bundleId, {'from': riskpoolKeeper})

    # prepare allowance that is too small for bundle withdrawal
    testCoin.approve(instance.getTreasury(), 0.9 * amount, {'from': riskpoolKeeper})

    # ensures that burning bundle fails during token withdrawal due to insufficient allowance
    with brownie.reverts("ERC20: insufficient allowance"):
        riskpool.burnBundle(
                bundleId, 
                {'from': riskpoolKeeper})


def test_payout_allowance_too_small(
    instance: GifInstance,
    owner: Account,
    testCoin,
    productOwner: Account,
    oracleProvider: Account,
    riskpoolKeeper: Account,
    capitalOwner: Account,
    customer: Account,
):  
    applicationFilter = bytes(0)

    (gifProduct, gifRiskpool) = getProductAndRiskpool(
        instance,
        owner,
        testCoin,
        productOwner,
        oracleProvider,
        riskpoolKeeper,
        capitalOwner,
        True
    )

    # prepare product and riskpool
    safetyFactor = 2
    amount = 10000
    testCoin.transfer(riskpoolKeeper, safetyFactor * amount, {'from': owner})
    testCoin.approve(instance.getTreasury(), amount, {'from': riskpoolKeeper})
    riskpool = gifRiskpool.getContract()

    # fund bundle
    riskpool.createBundle(
                applicationFilter, 
                amount, 
                {'from': riskpoolKeeper})

    bundle = riskpool.getBundle(0)
    print(bundle)

    (bundleId) = bundle[0]

    # check bundle values with expectation
    assert bundleId == 1

    # prepare prolicy application
    premium = 100
    sumInsured = 1000
    product = gifProduct.getContract()
    policyController = instance.getPolicy()

    policyId = apply_for_policy(instance, owner, product, customer, testCoin, premium, sumInsured)

    claimAmount = 800
    instanceService = instance.getInstanceService()

    # submit a claim for the policy
    tx = product.submitClaimWithDeferredResponse(policyId, claimAmount, {'from': customer})
    (claimId, requestId) = tx.return_value
    claim = instanceService.getClaim(policyId, claimId).dict()
    print(claim)

    assert claim["state"] ==  0 # enum ClaimState {Applied, Confirmed, Declined, Closed}

    # confirm the claim
    product.confirmClaim(policyId, claimId, claimAmount, {'from': productOwner})

    claim = instanceService.getClaim(policyId, claimId).dict()
    assert claim["state"] ==  1 # enum ClaimState {Applied, Confirmed, Declined, Closed}

    # check that it's possible to create payout for claim in confirmed state
    payoutAmount = claimAmount
    
    # prepare allowance for payout that is too small
    testCoin.approve(instance.getTreasury(), payoutAmount * 0.9, {'from': capitalOwner})
    
    # ensure that the payout fails due to too small allowance
    with brownie.reverts("ERC20: insufficient allowance"):
        product.createPayout(policyId, claimId, payoutAmount, {'from': productOwner})
=======
        withRiskpoolWallet
    )

    # ensure that creating of another product with different token succeeds
    gifProduct2 = GifTestProduct(
        instance, 
        testCoin,
        capitalOwner,
        productOwner,
        gifOracle,
        gifRiskpool,
        'Test.Product2')

    # ensure the two products are different
    assert gifProduct2.getContract().getId() != gifProduct.getContract().getId()
>>>>>>> 9e7827c4


def getProductAndRiskpool(
    instance: GifInstance,
    owner: Account,
    testCoin,
    productOwner: Account,
    oracleProvider: Account,
    riskpoolKeeper: Account,
    capitalOwner: Account,
    withRiskpoolWallet: bool
):
    gifOracle = GifTestOracle(
        instance, 
        oracleProvider)

    capitalization = 10**18
    gifRiskpool = GifTestRiskpool(
        instance, 
        riskpoolKeeper, 
        testCoin,
        capitalOwner, 
        capitalization, 
        setRiskpoolWallet = withRiskpoolWallet)

    gifProduct = GifTestProduct(
        instance, 
        testCoin,
        capitalOwner,
        productOwner,
        gifOracle,
        gifRiskpool)

    return (
        gifProduct,
        gifRiskpool,
        gifOracle
    )
<|MERGE_RESOLUTION|>--- conflicted
+++ resolved
@@ -1,389 +1,386 @@
-import brownie
-import pytest
-
-from brownie.network.account import Account
-
-from scripts.setup import (
-    apply_for_policy,
-)
-
-
-from scripts.const import ZERO_ADDRESS
-from scripts.instance import GifInstance
-from scripts.product import GifTestOracle, GifTestProduct, GifTestRiskpool
-from scripts.util import b2s
-
-<<<<<<< HEAD
-=======
-from scripts.setup import (
-    fund_riskpool,
-    apply_for_policy,
-)
-
->>>>>>> 9e7827c4
-# enforce function isolation for tests below
-@pytest.fixture(autouse=True)
-def isolation(fn_isolation):
-    pass
-
-<<<<<<< HEAD
-
-=======
->>>>>>> 9e7827c4
-def test_bundle_creation_with_instance_wallet_not_set(
-    instanceNoInstanceWallet: GifInstance,
-    owner: Account,
-    testCoin,
-    productOwner: Account,
-    oracleProvider: Account,
-    riskpoolKeeper: Account,
-    capitalOwner: Account,
-):
-    withRiskpoolWallet = True
-    (gifProduct, gifRiskpool, gifOracle) = getProductAndRiskpool(
-        instanceNoInstanceWallet,
-        owner,
-        testCoin,
-        productOwner,
-        oracleProvider,
-        riskpoolKeeper,
-        capitalOwner,
-        withRiskpoolWallet
-    )
-
-    product = gifProduct.getContract()
-    riskpool = gifRiskpool.getContract()
-    riskpoolId = riskpool.getId()
-
-    instanceService = instanceNoInstanceWallet.getInstanceService()
-    assert instanceService.getInstanceWallet() == ZERO_ADDRESS 
-    assert instanceService.getRiskpoolWallet(riskpoolId) == capitalOwner 
-
-    bundleOwner = riskpoolKeeper
-    treasury = instanceNoInstanceWallet.getTreasury()
-    amount = 10000
-    testCoin.transfer(bundleOwner, amount, {'from': owner})
-    testCoin.approve(treasury, amount, {'from': bundleOwner})
-
-    with brownie.reverts("ERROR:TRS-001:INSTANCE_WALLET_UNDEFINED"):
-        applicationFilter = bytes(0)
-        riskpool.createBundle(
-            applicationFilter, 
-            amount, 
-            {'from': bundleOwner})
-
-def test_bundle_creation_with_riskpool_wallet_not_set(
-    instance: GifInstance,
-    owner: Account,
-    testCoin,
-    productOwner: Account,
-    oracleProvider: Account,
-    riskpoolKeeper: Account,
-    capitalOwner: Account,
-    feeOwner: Account,
-):
-    withRiskpoolWallet = False
-    (gifProduct, gifRiskpool, gifOracle) = getProductAndRiskpool(
-        instance,
-        owner,
-        testCoin,
-        productOwner,
-        oracleProvider,
-        riskpoolKeeper,
-        capitalOwner,
-        withRiskpoolWallet
-    )
-
-    product = gifProduct.getContract()
-    riskpool = gifRiskpool.getContract()
-    riskpoolId = riskpool.getId()
-
-    instanceService = instance.getInstanceService()
-    assert instanceService.getInstanceWallet() == feeOwner 
-    assert instanceService.getRiskpoolWallet(riskpoolId) == ZERO_ADDRESS 
-
-    bundleOwner = riskpoolKeeper
-    treasury = instance.getTreasury()
-    amount = 10000
-    testCoin.transfer(bundleOwner, amount, {'from': owner})
-    testCoin.approve(treasury, amount, {'from': bundleOwner})
-
-    with brownie.reverts("ERROR:TRS-003:RISKPOOL_WALLET_UNDEFINED"):
-        applicationFilter = bytes(0)
-        riskpool.createBundle(
-            applicationFilter, 
-            amount, 
-            {'from': bundleOwner})
-
-
-<<<<<<< HEAD
-
-def test_bundle_creation_allowance_too_small(
-    instance: GifInstance,
-    owner: Account,
-    testCoin,
-=======
-def test_two_products_different_coin_same_riskpool(
-    instance: GifInstance,
-    owner: Account,
-    testCoin,
-    testCoinX,
->>>>>>> 9e7827c4
-    productOwner: Account,
-    oracleProvider: Account,
-    riskpoolKeeper: Account,
-    capitalOwner: Account,
-<<<<<<< HEAD
-):  
-    applicationFilter = bytes(0)
-
-    (gifProduct, gifRiskpool) = getProductAndRiskpool(
-=======
-):
-    withRiskpoolWallet = True
-
-    # setup riskpool with a product
-    (gifProduct, gifRiskpool, gifOracle) = getProductAndRiskpool(
->>>>>>> 9e7827c4
-        instance,
-        owner,
-        testCoin,
-        productOwner,
-        oracleProvider,
-        riskpoolKeeper,
-        capitalOwner,
-<<<<<<< HEAD
-        True
-    )
-
-    # prepare allowance too small for riskpool funding 
-    safetyFactor = 2
-    amount = 10000
-    testCoin.transfer(riskpoolKeeper, safetyFactor * amount, {'from': owner})
-    testCoin.approve(instance.getTreasury(), 0.9 * amount, {'from': riskpoolKeeper})
-
-    # ensures bundle creation fails due to insufficient allowance
-    with brownie.reverts("ERC20: insufficient allowance"):
-        gifRiskpool.getContract().createBundle(
-                applicationFilter, 
-                amount, 
-                {'from': riskpoolKeeper})
-
-
-def test_bundle_withdrawal_allowance_too_small(
-=======
-        withRiskpoolWallet
-    )
-
-    # ensure that creating of another product with different token is not allowed
-    with brownie.reverts("ERROR:TRS-014:TOKEN_ADDRESS_NOT_MACHING"):
-        GifTestProduct(
-            instance, 
-            testCoinX,
-            capitalOwner,
-            productOwner,
-            gifOracle,
-            gifRiskpool,
-            'Test.Product2')
-
-
-def test_two_products_same_riskpool(
->>>>>>> 9e7827c4
-    instance: GifInstance,
-    owner: Account,
-    testCoin,
-    productOwner: Account,
-    oracleProvider: Account,
-    riskpoolKeeper: Account,
-    capitalOwner: Account,
-<<<<<<< HEAD
-):  
-    applicationFilter = bytes(0)
-
-    # prepare product and riskpool
-    (gifProduct, gifRiskpool) = getProductAndRiskpool(
-=======
-    customer: Account,
-):
-    withRiskpoolWallet = True
-
-    # setup riskpool with a product
-    (gifProduct, gifRiskpool, gifOracle) = getProductAndRiskpool(
->>>>>>> 9e7827c4
-        instance,
-        owner,
-        testCoin,
-        productOwner,
-        oracleProvider,
-        riskpoolKeeper,
-        capitalOwner,
-<<<<<<< HEAD
-        True
-    )
-
-    # fund bundle
-    safetyFactor = 2
-    amount = 10000
-    testCoin.transfer(riskpoolKeeper, safetyFactor * amount, {'from': owner})
-    testCoin.approve(instance.getTreasury(), amount, {'from': riskpoolKeeper})
-    riskpool = gifRiskpool.getContract()
-
-    riskpool.createBundle(
-                applicationFilter, 
-                amount, 
-                {'from': riskpoolKeeper})
-
-    bundle = riskpool.getBundle(0)
-    print(bundle)
-
-    (bundleId) = bundle[0]
-
-    # check bundle values with expectation
-    assert bundleId == 1
-    
-    # close bundle
-    riskpool.closeBundle(bundleId, {'from': riskpoolKeeper})
-
-    # prepare allowance that is too small for bundle withdrawal
-    testCoin.approve(instance.getTreasury(), 0.9 * amount, {'from': riskpoolKeeper})
-
-    # ensures that burning bundle fails during token withdrawal due to insufficient allowance
-    with brownie.reverts("ERC20: insufficient allowance"):
-        riskpool.burnBundle(
-                bundleId, 
-                {'from': riskpoolKeeper})
-
-
-def test_payout_allowance_too_small(
-    instance: GifInstance,
-    owner: Account,
-    testCoin,
-    productOwner: Account,
-    oracleProvider: Account,
-    riskpoolKeeper: Account,
-    capitalOwner: Account,
-    customer: Account,
-):  
-    applicationFilter = bytes(0)
-
-    (gifProduct, gifRiskpool) = getProductAndRiskpool(
-        instance,
-        owner,
-        testCoin,
-        productOwner,
-        oracleProvider,
-        riskpoolKeeper,
-        capitalOwner,
-        True
-    )
-
-    # prepare product and riskpool
-    safetyFactor = 2
-    amount = 10000
-    testCoin.transfer(riskpoolKeeper, safetyFactor * amount, {'from': owner})
-    testCoin.approve(instance.getTreasury(), amount, {'from': riskpoolKeeper})
-    riskpool = gifRiskpool.getContract()
-
-    # fund bundle
-    riskpool.createBundle(
-                applicationFilter, 
-                amount, 
-                {'from': riskpoolKeeper})
-
-    bundle = riskpool.getBundle(0)
-    print(bundle)
-
-    (bundleId) = bundle[0]
-
-    # check bundle values with expectation
-    assert bundleId == 1
-
-    # prepare prolicy application
-    premium = 100
-    sumInsured = 1000
-    product = gifProduct.getContract()
-    policyController = instance.getPolicy()
-
-    policyId = apply_for_policy(instance, owner, product, customer, testCoin, premium, sumInsured)
-
-    claimAmount = 800
-    instanceService = instance.getInstanceService()
-
-    # submit a claim for the policy
-    tx = product.submitClaimWithDeferredResponse(policyId, claimAmount, {'from': customer})
-    (claimId, requestId) = tx.return_value
-    claim = instanceService.getClaim(policyId, claimId).dict()
-    print(claim)
-
-    assert claim["state"] ==  0 # enum ClaimState {Applied, Confirmed, Declined, Closed}
-
-    # confirm the claim
-    product.confirmClaim(policyId, claimId, claimAmount, {'from': productOwner})
-
-    claim = instanceService.getClaim(policyId, claimId).dict()
-    assert claim["state"] ==  1 # enum ClaimState {Applied, Confirmed, Declined, Closed}
-
-    # check that it's possible to create payout for claim in confirmed state
-    payoutAmount = claimAmount
-    
-    # prepare allowance for payout that is too small
-    testCoin.approve(instance.getTreasury(), payoutAmount * 0.9, {'from': capitalOwner})
-    
-    # ensure that the payout fails due to too small allowance
-    with brownie.reverts("ERC20: insufficient allowance"):
-        product.createPayout(policyId, claimId, payoutAmount, {'from': productOwner})
-=======
-        withRiskpoolWallet
-    )
-
-    # ensure that creating of another product with different token succeeds
-    gifProduct2 = GifTestProduct(
-        instance, 
-        testCoin,
-        capitalOwner,
-        productOwner,
-        gifOracle,
-        gifRiskpool,
-        'Test.Product2')
-
-    # ensure the two products are different
-    assert gifProduct2.getContract().getId() != gifProduct.getContract().getId()
->>>>>>> 9e7827c4
-
-
-def getProductAndRiskpool(
-    instance: GifInstance,
-    owner: Account,
-    testCoin,
-    productOwner: Account,
-    oracleProvider: Account,
-    riskpoolKeeper: Account,
-    capitalOwner: Account,
-    withRiskpoolWallet: bool
-):
-    gifOracle = GifTestOracle(
-        instance, 
-        oracleProvider)
-
-    capitalization = 10**18
-    gifRiskpool = GifTestRiskpool(
-        instance, 
-        riskpoolKeeper, 
-        testCoin,
-        capitalOwner, 
-        capitalization, 
-        setRiskpoolWallet = withRiskpoolWallet)
-
-    gifProduct = GifTestProduct(
-        instance, 
-        testCoin,
-        capitalOwner,
-        productOwner,
-        gifOracle,
-        gifRiskpool)
-
-    return (
-        gifProduct,
-        gifRiskpool,
-        gifOracle
-    )
+import brownie
+import pytest
+
+from brownie.network.account import Account
+
+from scripts.const import ZERO_ADDRESS
+from scripts.instance import GifInstance
+from scripts.product import GifTestOracle, GifTestProduct, GifTestRiskpool
+from scripts.util import b2s
+
+from scripts.setup import (
+    apply_for_policy,
+)
+
+# enforce function isolation for tests below
+@pytest.fixture(autouse=True)
+def isolation(fn_isolation):
+    pass
+
+
+def test_bundle_creation_with_instance_wallet_not_set(
+    instanceNoInstanceWallet: GifInstance,
+    owner: Account,
+    testCoin,
+    productOwner: Account,
+    oracleProvider: Account,
+    riskpoolKeeper: Account,
+    capitalOwner: Account,
+):
+    withRiskpoolWallet = True
+    (gifProduct, gifRiskpool, gifOracle) = getProductAndRiskpool(
+        instanceNoInstanceWallet,
+        owner,
+        testCoin,
+        productOwner,
+        oracleProvider,
+        riskpoolKeeper,
+        capitalOwner,
+        withRiskpoolWallet
+    )
+
+    product = gifProduct.getContract()
+    riskpool = gifRiskpool.getContract()
+    riskpoolId = riskpool.getId()
+
+    instanceService = instanceNoInstanceWallet.getInstanceService()
+    assert instanceService.getInstanceWallet() == ZERO_ADDRESS 
+    assert instanceService.getRiskpoolWallet(riskpoolId) == capitalOwner 
+
+    bundleOwner = riskpoolKeeper
+    treasury = instanceNoInstanceWallet.getTreasury()
+    amount = 10000
+    testCoin.transfer(bundleOwner, amount, {'from': owner})
+    testCoin.approve(treasury, amount, {'from': bundleOwner})
+
+    with brownie.reverts("ERROR:TRS-001:INSTANCE_WALLET_UNDEFINED"):
+        applicationFilter = bytes(0)
+        riskpool.createBundle(
+            applicationFilter, 
+            amount, 
+            {'from': bundleOwner})
+
+def test_bundle_creation_with_riskpool_wallet_not_set(
+    instance: GifInstance,
+    owner: Account,
+    testCoin,
+    productOwner: Account,
+    oracleProvider: Account,
+    riskpoolKeeper: Account,
+    capitalOwner: Account,
+    feeOwner: Account,
+):
+    withRiskpoolWallet = False
+    (gifProduct, gifRiskpool, gifOracle) = getProductAndRiskpool(
+        instance,
+        owner,
+        testCoin,
+        productOwner,
+        oracleProvider,
+        riskpoolKeeper,
+        capitalOwner,
+        withRiskpoolWallet
+    )
+
+    product = gifProduct.getContract()
+    riskpool = gifRiskpool.getContract()
+    riskpoolId = riskpool.getId()
+
+    instanceService = instance.getInstanceService()
+    assert instanceService.getInstanceWallet() == feeOwner 
+    assert instanceService.getRiskpoolWallet(riskpoolId) == ZERO_ADDRESS 
+
+    bundleOwner = riskpoolKeeper
+    treasury = instance.getTreasury()
+    amount = 10000
+    testCoin.transfer(bundleOwner, amount, {'from': owner})
+    testCoin.approve(treasury, amount, {'from': bundleOwner})
+
+    with brownie.reverts("ERROR:TRS-003:RISKPOOL_WALLET_UNDEFINED"):
+        applicationFilter = bytes(0)
+        riskpool.createBundle(
+            applicationFilter, 
+            amount, 
+            {'from': bundleOwner})
+
+def test_bundle_creation_allowance_too_small(
+    instance: GifInstance,
+    owner: Account,
+    testCoin,
+    productOwner: Account,
+    oracleProvider: Account,
+    riskpoolKeeper: Account,
+    capitalOwner: Account,
+):  
+    applicationFilter = bytes(0)
+
+    (gifProduct, gifRiskpool, gifOracle) = getProductAndRiskpool(
+        instance,
+        owner,
+        testCoin,
+        productOwner,
+        oracleProvider,
+        riskpoolKeeper,
+        capitalOwner,
+        True
+    )
+
+    # prepare allowance too small for riskpool funding 
+    safetyFactor = 2
+    amount = 10000
+    testCoin.transfer(riskpoolKeeper, safetyFactor * amount, {'from': owner})
+    testCoin.approve(instance.getTreasury(), 0.9 * amount, {'from': riskpoolKeeper})
+
+    # ensures bundle creation fails due to insufficient allowance
+    with brownie.reverts("ERC20: insufficient allowance"):
+        gifRiskpool.getContract().createBundle(
+                applicationFilter, 
+                amount, 
+                {'from': riskpoolKeeper})
+
+
+def test_bundle_withdrawal_allowance_too_small(
+    instance: GifInstance,
+    owner: Account,
+    testCoin,
+    productOwner: Account,
+    oracleProvider: Account,
+    riskpoolKeeper: Account,
+    capitalOwner: Account,
+):  
+    applicationFilter = bytes(0)
+
+    # prepare product and riskpool
+    (gifProduct, gifRiskpool, gifOracle) = getProductAndRiskpool(
+        instance,
+        owner,
+        testCoin,
+        productOwner,
+        oracleProvider,
+        riskpoolKeeper,
+        capitalOwner,
+        True
+    )
+
+    # fund bundle
+    safetyFactor = 2
+    amount = 10000
+    testCoin.transfer(riskpoolKeeper, safetyFactor * amount, {'from': owner})
+    testCoin.approve(instance.getTreasury(), amount, {'from': riskpoolKeeper})
+    riskpool = gifRiskpool.getContract()
+
+    riskpool.createBundle(
+                applicationFilter, 
+                amount, 
+                {'from': riskpoolKeeper})
+
+    bundle = riskpool.getBundle(0)
+    print(bundle)
+
+    (bundleId) = bundle[0]
+
+    # check bundle values with expectation
+    assert bundleId == 1
+
+    # close bundle
+    riskpool.closeBundle(bundleId, {'from': riskpoolKeeper})
+
+    # prepare allowance that is too small for bundle withdrawal
+    testCoin.approve(instance.getTreasury(), 0.9 * amount, {'from': riskpoolKeeper})
+
+    # ensures that burning bundle fails during token withdrawal due to insufficient allowance
+    with brownie.reverts("ERC20: insufficient allowance"):
+        riskpool.burnBundle(
+                bundleId, 
+                {'from': riskpoolKeeper})
+
+
+def test_payout_allowance_too_small(
+    instance: GifInstance,
+    owner: Account,
+    testCoin,
+    productOwner: Account,
+    oracleProvider: Account,
+    riskpoolKeeper: Account,
+    capitalOwner: Account,
+    customer: Account,
+):  
+    applicationFilter = bytes(0)
+
+    (gifProduct, gifRiskpool, gifOracle) = getProductAndRiskpool(
+        instance,
+        owner,
+        testCoin,
+        productOwner,
+        oracleProvider,
+        riskpoolKeeper,
+        capitalOwner,
+        True
+    )
+
+    # prepare product and riskpool
+    safetyFactor = 2
+    amount = 10000
+    testCoin.transfer(riskpoolKeeper, safetyFactor * amount, {'from': owner})
+    testCoin.approve(instance.getTreasury(), amount, {'from': riskpoolKeeper})
+    riskpool = gifRiskpool.getContract()
+
+    # fund bundle
+    riskpool.createBundle(
+                applicationFilter, 
+                amount, 
+                {'from': riskpoolKeeper})
+
+    bundle = riskpool.getBundle(0)
+    print(bundle)
+
+    (bundleId) = bundle[0]
+
+    # check bundle values with expectation
+    assert bundleId == 1
+
+    # prepare prolicy application
+    premium = 100
+    sumInsured = 1000
+    product = gifProduct.getContract()
+    policyController = instance.getPolicy()
+
+    policyId = apply_for_policy(instance, owner, product, customer, testCoin, premium, sumInsured)
+
+    claimAmount = 800
+    instanceService = instance.getInstanceService()
+
+    # submit a claim for the policy
+    tx = product.submitClaimWithDeferredResponse(policyId, claimAmount, {'from': customer})
+    (claimId, requestId) = tx.return_value
+    claim = instanceService.getClaim(policyId, claimId).dict()
+    print(claim)
+
+    assert claim["state"] ==  0 # enum ClaimState {Applied, Confirmed, Declined, Closed}
+
+    # confirm the claim
+    product.confirmClaim(policyId, claimId, claimAmount, {'from': productOwner})
+
+    claim = instanceService.getClaim(policyId, claimId).dict()
+    assert claim["state"] ==  1 # enum ClaimState {Applied, Confirmed, Declined, Closed}
+
+    # check that it's possible to create payout for claim in confirmed state
+    payoutAmount = claimAmount
+
+    # prepare allowance for payout that is too small
+    testCoin.approve(instance.getTreasury(), payoutAmount * 0.9, {'from': capitalOwner})
+
+    # ensure that the payout fails due to too small allowance
+    with brownie.reverts("ERC20: insufficient allowance"):
+        product.createPayout(policyId, claimId, payoutAmount, {'from': productOwner})
+
+def test_two_products_different_coin_same_riskpool(
+    instance: GifInstance,
+    owner: Account,
+    testCoin,
+    testCoinX,
+    productOwner: Account,
+    oracleProvider: Account,
+    riskpoolKeeper: Account,
+    capitalOwner: Account,
+):
+    withRiskpoolWallet = True
+
+    # setup riskpool with a product
+    (gifProduct, gifRiskpool, gifOracle) = getProductAndRiskpool(
+        instance,
+        owner,
+        testCoin,
+        productOwner,
+        oracleProvider,
+        riskpoolKeeper,
+        capitalOwner,
+        withRiskpoolWallet
+    )
+
+    # ensure that creating of another product with different token is not allowed
+    with brownie.reverts("ERROR:TRS-014:TOKEN_ADDRESS_NOT_MACHING"):
+        GifTestProduct(
+            instance, 
+            testCoinX,
+            capitalOwner,
+            productOwner,
+            gifOracle,
+            gifRiskpool,
+            'Test.Product2')
+
+
+def test_two_products_same_riskpool(
+    instance: GifInstance,
+    owner: Account,
+    testCoin,
+    productOwner: Account,
+    oracleProvider: Account,
+    riskpoolKeeper: Account,
+    capitalOwner: Account,
+    customer: Account,
+):
+    withRiskpoolWallet = True
+
+    # setup riskpool with a product
+    (gifProduct, gifRiskpool, gifOracle) = getProductAndRiskpool(
+        instance,
+        owner,
+        testCoin,
+        productOwner,
+        oracleProvider,
+        riskpoolKeeper,
+        capitalOwner,
+        withRiskpoolWallet
+    )
+
+    # ensure that creating of another product with different token succeeds
+    gifProduct2 = GifTestProduct(
+        instance, 
+        testCoin,
+        capitalOwner,
+        productOwner,
+        gifOracle,
+        gifRiskpool,
+        'Test.Product2')
+
+    # ensure the two products are different
+    assert gifProduct2.getContract().getId() != gifProduct.getContract().getId()
+
+
+def getProductAndRiskpool(
+    instance: GifInstance,
+    owner: Account,
+    testCoin,
+    productOwner: Account,
+    oracleProvider: Account,
+    riskpoolKeeper: Account,
+    capitalOwner: Account,
+    withRiskpoolWallet: bool
+):
+    gifOracle = GifTestOracle(
+        instance, 
+        oracleProvider)
+
+    capitalization = 10**18
+    gifRiskpool = GifTestRiskpool(
+        instance, 
+        riskpoolKeeper, 
+        testCoin,
+        capitalOwner, 
+        capitalization, 
+        setRiskpoolWallet = withRiskpoolWallet)
+
+    gifProduct = GifTestProduct(
+        instance, 
+        testCoin,
+        capitalOwner,
+        productOwner,
+        gifOracle,
+        gifRiskpool)
+
+    return (
+        gifProduct,
+        gifRiskpool,
+        gifOracle
+    )