import brownie
import pytest

from brownie.network.account import Account

from brownie import (
    interface,
    AyiiProduct,
    BundleToken
)

from scripts.ayii_product import (
    GifAyiiProduct
)

from scripts.setup import (
    fund_riskpool,
    fund_customer,
)

from scripts.instance import GifInstance
from scripts.util import s2b32, contractFromAddress

# enforce function isolation for tests below
@pytest.fixture(autouse=True)
def isolation(fn_isolation):
    pass


def test_happy_path(
    instance: GifInstance, 
    instanceOperator, 
    gifAyiiProduct: GifAyiiProduct,
    riskpoolWallet,
    investor,
    productOwner,
    insurer,
    oracleProvider,
    riskpoolKeeper,
    customer,
    customer2
):
    instanceService = instance.getInstanceService()

    product = gifAyiiProduct.getContract()
    oracle = gifAyiiProduct.getOracle().getContract()
    riskpool = gifAyiiProduct.getRiskpool().getContract()

    clOperator = gifAyiiProduct.getOracle().getClOperator()

    print('--- test setup funding riskpool --------------------------')

    token = gifAyiiProduct.getToken()
    assert token.balanceOf(riskpoolWallet) == 0

    riskpoolFunding = 200000
    fund_riskpool(
        instance, 
        instanceOperator, 
        riskpoolWallet, 
        riskpool, 
        investor, 
        token, 
        riskpoolFunding)

    # check riskpool funds and book keeping after funding
    riskpoolBalanceAfterFunding = token.balanceOf(riskpoolWallet)
    riskpoolExpectedBalance = 0.95 * riskpoolFunding - 42
    assert riskpoolBalanceAfterFunding == riskpoolExpectedBalance
    assert riskpool.bundles() == 1
    assert riskpool.getCapital() == riskpoolExpectedBalance
    assert riskpool.getTotalValueLocked() == 0
    assert riskpool.getCapacity() == riskpoolExpectedBalance
    assert riskpool.getBalance() == riskpoolExpectedBalance

    # check risk bundle in riskpool and book keeping after funding
    bundleIdx = 0
    bundleAfterFunding = riskpool.getBundle(bundleIdx).dict()
    bundleId = bundleAfterFunding['id']

    assert bundleAfterFunding['id'] == 1
    assert bundleAfterFunding['riskpoolId'] == riskpool.getId()
    assert bundleAfterFunding['state'] == 0
    assert bundleAfterFunding['capital'] == riskpoolExpectedBalance
    assert bundleAfterFunding['lockedCapital'] == 0
    assert bundleAfterFunding['balance'] == riskpoolExpectedBalance

    # cheeck bundle token (nft)
    bundleNftId = bundleAfterFunding['tokenId']
    bundleToken = contractFromAddress(BundleToken, instanceService.getBundleToken())
    assert bundleToken.exists(bundleNftId) == True
    assert bundleToken.burned(bundleNftId) == False
    assert bundleToken.getBundleId(bundleNftId) == bundleId
    assert bundleToken.balanceOf(investor) == 1
    assert bundleToken.ownerOf(bundleNftId) == investor

    print('--- test setup risks -------------------------------------')

    projectId = s2b32('2022.kenya.wfp.ayii')
    uaiId = [s2b32('1234'), s2b32('2345')]
    cropId = s2b32('mixed')
    
    triggerFloat = 0.75
    exitFloat = 0.1
    tsiFloat = 0.9
    aphFloat = [2.0, 1.8]
    
    multiplier = product.getPercentageMultiplier()
    trigger = multiplier * triggerFloat
    exit = multiplier * exitFloat
    tsi = multiplier * tsiFloat
    aph = [multiplier * aphFloat[0], multiplier * aphFloat[1]]

    tx = [None, None]
    tx[0] = product.createRisk(projectId, uaiId[0], cropId, trigger, exit, tsi, aph[0], {'from': insurer})
    tx[1] = product.createRisk(projectId, uaiId[1], cropId, trigger, exit, tsi, aph[1], {'from': insurer})

    riskId = [None, None]
    riskId = [tx[0].return_value, tx[1].return_value]
    print('riskId {}'.format(riskId))
    assert riskId[0] != riskId[1]
    assert riskId[0] == product.getRiskId(projectId, uaiId[0], cropId)
    assert riskId[1] == product.getRiskId(projectId, uaiId[1], cropId)
    

    print('--- test setup funding customers -------------------------')

    assert token.balanceOf(customer) == 0
    assert token.balanceOf(customer2) == 0

    customerFunding = 500
    fund_customer(instance, instanceOperator, customer, token, customerFunding)
    fund_customer(instance, instanceOperator, customer2, token, customerFunding)

    # check customer funds after funding
    customerBalanceAfterFunding = token.balanceOf(customer)
    customer2BalanceAfterFunding = token.balanceOf(customer2)
    assert customerBalanceAfterFunding == customerFunding
    assert customer2BalanceAfterFunding == customerFunding


    print('--- test create policies ---------------------------------')

    premium = [300, 400]
    sumInsured = [2000, 3000]

    tx[0] = product.applyForPolicy(customer, premium[0], sumInsured[0], riskId[0], {'from': insurer})
    tx[1] = product.applyForPolicy(customer2, premium[1], sumInsured[1], riskId[1], {'from': insurer})

    # check customer funds after application/paying premium
    customerBalanceAfterPremium = token.balanceOf(customer)
    customer2BalanceAfterPremium = token.balanceOf(customer2)
    assert premium[0] + customerBalanceAfterPremium == customerBalanceAfterFunding 
    assert premium[1] + customer2BalanceAfterPremium == customer2BalanceAfterFunding 

    # check riskpool funds after application/paying premium
    netPremium = [0.9 * premium[0] - 3, 0.9 * premium[1] - 3]
    riskpoolBalanceAfterPremiums = token.balanceOf(riskpoolWallet)
    assert riskpoolBalanceAfterPremiums == riskpoolBalanceAfterFunding + netPremium[0] + netPremium[1]

    # check risk bundle after premium
    bundleAfterPremium = riskpool.getBundle(bundleIdx).dict()
    assert bundleAfterPremium['id'] == 1
    assert bundleAfterPremium['riskpoolId'] == riskpool.getId()
    assert bundleAfterPremium['state'] == 0
    assert bundleAfterPremium['capital'] == riskpoolExpectedBalance
    assert bundleAfterPremium['lockedCapital'] == sumInsured[0] + sumInsured[1]
    assert bundleAfterPremium['balance'] == riskpoolExpectedBalance + netPremium[0] + netPremium[1]

    policyId = [None, None]
    policyId = [tx[0].return_value, tx[1].return_value]
    print('policyId {}'.format(policyId))
    assert policyId[0] != policyId[1]

    meta = [None, None]
    meta[0] = instanceService.getMetadata(policyId[0]).dict()
    meta[1] = instanceService.getMetadata(policyId[1]).dict()
    print('meta {}'.format(meta))

    application = [None, None]
    application[0] = instanceService.getApplication(policyId[0]).dict()
    application[1] = instanceService.getApplication(policyId[1]).dict()
    print('application {}'.format(application))

    policy = [None, None]
    policy[0] = instanceService.getPolicy(policyId[0]).dict()
    policy[1] = instanceService.getPolicy(policyId[1]).dict()
    print('policy {}'.format(policy))
 
    # check policy 1
    assert meta[0]['state'] == 1
    assert meta[0]['owner'] == customer
    assert meta[0]['productId'] == product.getId()
    assert application[0]['state'] == 2
    assert application[0]['premiumAmount'] == premium[0]
    assert application[0]['sumInsuredAmount'] == sumInsured[0]
    assert application[0]['data'] == riskId[0]
    assert policy[0]['state'] == 0
    assert policy[0]['premiumExpectedAmount'] == premium[0]
    assert policy[0]['premiumPaidAmount'] == premium[0]
 
    # check policy 2
    assert meta[1]['state'] == 1
    assert meta[1]['owner'] == customer2
    assert meta[1]['productId'] == product.getId()
    assert application[1]['state'] == 2
    assert application[1]['premiumAmount'] == premium[1]
    assert application[1]['sumInsuredAmount'] == sumInsured[1]
    assert application[1]['data'] == riskId[1]
    assert policy[1]['state'] == 0
    assert policy[1]['premiumExpectedAmount'] == premium[1]
    assert policy[1]['premiumPaidAmount'] == premium[1]

    assert product.policies(riskId[0]) == 1
    assert product.policies(riskId[1]) == 1
    assert product.policies(s2b32('dummyRiskId')) == 0

    assert product.getPolicyId(riskId[0], 0) == policyId[0]
    assert product.getPolicyId(riskId[1], 0) == policyId[1]
 

    print('--- step trigger oracle (call chainlin node) -------------')

<<<<<<< HEAD
    tx[0] = product.triggerOracle(riskId[0], {'from': insurer})
    tx[1] = product.triggerOracle(riskId[1], {'from': insurer})
=======
    tx[0] = product.triggerOracle(policyId[0])
    tx[1] = product.triggerOracle(policyId[1])
>>>>>>> 33209ff4
    requestId = [tx[0].return_value, tx[1].return_value]

    # ensure event emitted as chainlink client
    assert 'OracleRequest' in tx[0].events
    assert len(tx[0].events['OracleRequest']) == 1

    # check event attributes
    clRequestEvent = tx[0].events['OracleRequest'][0]
    clRequestEvent1 = tx[1].events['OracleRequest'][0]
    print('chainlink requestEvent {}'.format(clRequestEvent))
    assert clRequestEvent['requester'] == oracle.address
    assert clRequestEvent['requester'] == clRequestEvent['callbackAddr']

    # check that gif request id corresponds to expected chainlink request id
    assert 'LogAyiiRiskDataRequested' in tx[0].events
    assert len(tx[0].events['LogAyiiRiskDataRequested']) == 1

    requestEvent = tx[0].events['LogAyiiRiskDataRequested'][0]
    print('ayii requestEvent {}'.format(requestEvent))
    assert requestEvent['requestId'] == requestId[0]
    assert requestEvent['projectId'] == projectId
    assert requestEvent['riskId'] == riskId[0]
    assert requestEvent['uaiId'] == uaiId[0]
    assert requestEvent['cropId'] == cropId


    print('--- step test oracle response ----------------------------')

    risk = product.getRisk(riskId[0]).dict()
    assert risk['id'] == riskId[0]
    assert risk['createdAt'] > 0
    assert risk['responseAt'] == 0
    assert risk['aaay'] == 0

    # create aaay data for oracle response
    # aaay value selected triggers a payout
    aaayFloat = 1.1
    aaay = product.getPercentageMultiplier() * aaayFloat

    data = [None, None]
    data[0] = oracle.encodeFulfillParameters(
        clRequestEvent['requestId'], 
        projectId, 
        uaiId[0], 
        cropId, 
        aaay
    )

    # simulate callback from oracle node with call to chainlink operator contract
    tx[0] = clOperator.fulfillOracleRequest2(
        clRequestEvent['requestId'],
        clRequestEvent['payment'],
        clRequestEvent['callbackAddr'],
        clRequestEvent['callbackFunctionId'],
        clRequestEvent['cancelExpiration'],
        data[0]
    )

    print(tx[0].info())

    # simulate callback for 2nd risk
    data[1] = oracle.encodeFulfillParameters(
        clRequestEvent1['requestId'],
        projectId, 
        uaiId[1], 
        cropId, 
        aph[1] # setting aaay to aph will result in a 0 payout
    )

    # simulate callback from oracle node with call to chainlink operator contract
    tx[1] = clOperator.fulfillOracleRequest2(
        clRequestEvent1['requestId'],
        clRequestEvent1['payment'],
        clRequestEvent1['callbackAddr'],
        clRequestEvent1['callbackFunctionId'],
        clRequestEvent1['cancelExpiration'],
        data[1]
    )

    # focus checks on oracle 1 response
    # verify in log entry that aaay data properly arrives in ayii product cotract
    assert 'LogAyiiRiskDataReceived' in tx[0].events
    assert len(tx[0].events['LogAyiiRiskDataReceived']) == 1

    receivedEvent = tx[0].events['LogAyiiRiskDataReceived'][0]
    print('ayii requestEvent {}'.format(receivedEvent))
    assert receivedEvent['requestId'] == requestId[0]
    assert receivedEvent['riskId'] == riskId[0]
    assert receivedEvent['aaay'] == aaay

    # verify in risk that aaay data properly arrives in ayii product cotract
    risk = product.getRisk(riskId[0]).dict()
    print('risk {}'.format(risk))
    assert risk['id'] == riskId[0]
    assert risk['responseAt'] > risk['createdAt']
    assert risk['aaay'] == aaay


    print('--- step test process policies (risk[0]) -----------------')

    print('balanceOf(riskpoolWallet): {}'.format(token.balanceOf(riskpoolWallet)))
    print('sumInsured[0]: {}'.format(sumInsured[0]))
    
    assert token.balanceOf(riskpoolWallet) == riskpoolBalanceAfterPremiums
    assert riskpoolBalanceAfterPremiums >= sumInsured[0]

    # record riskpool state before processing
    balanceBeforeProcessing = riskpool.getBalance()
    valueLockedBeforeProcessing = riskpool.getTotalValueLocked()
    capacityBeforeProcessing = riskpool.getCapacity()

    # claim processing for policies associated with the specified risk
    # batch size=0 triggers processing of all policies for this risk
    tx = product.processPoliciesForRisk(riskId[0], 0, {'from': insurer})
    policyIds = tx.return_value

    assert len(policyIds) == 1
    assert policyIds[0] == policyId[0]

    assert instanceService.claims(policyId[1]) == 0 # not triggered -> no claim
    assert instanceService.claims(policyId[0]) == 1 # triggered -> claim

    policy = instanceService.getPolicy(policyId[0]).dict()
    print('policy {}'.format(policy))
    assert policy['state'] == 2 # enum PolicyState {Active, Expired, Closed}
    assert policy['claimsCount'] == 1
    assert policy['openClaimsCount'] == 0
    assert policy['createdAt'] > 0
    assert policy['updatedAt'] >= policy['createdAt']

    expectedClaimPercentage = product.calculatePayoutPercentage(
        risk['tsi'],
        risk['trigger'],
        risk['exit'],
        risk['aph'],
        risk['aaay'],
    )

    expectedPayoutAmount = int(expectedClaimPercentage * sumInsured[0] / product.getPercentageMultiplier())
    assert expectedPayoutAmount > 0
    assert expectedPayoutAmount <= sumInsured[0]

    claim = instanceService.getClaim(policyId[0], 0).dict()
    print('claim {}'.format(claim))
    assert claim['state'] == 3 # ClaimState {Applied, Confirmed, Declined, Closed}
    assert claim['claimAmount'] == expectedPayoutAmount
    assert claim['createdAt'] >= policy['createdAt']
    assert claim['updatedAt'] == claim['createdAt']

    assert instanceService.payouts(policyId[0]) == 1 

    payout = instanceService.getPayout(policyId[0], 0).dict()
    print('payout {}'.format(payout))
    assert payout['claimId'] == 0
    assert payout['state'] == 1 # PayoutState {Expected, PaidOut}
    assert payout['amount'] == expectedPayoutAmount
    assert payout['createdAt'] == claim['createdAt']
    assert payout['updatedAt'] == payout['createdAt']

    print(tx.info())

    # tests token balances for actual payout
    # riskpool wallet decrease of balance by payout amount
    assert token.balanceOf(riskpoolWallet) == riskpoolBalanceAfterPremiums - expectedPayoutAmount

    # check customer increase of balance by payout amount (and no increase for customer2)
    assert token.balanceOf(customer) == customerBalanceAfterPremium + expectedPayoutAmount 
    assert token.balanceOf(customer2) == customer2BalanceAfterPremium

    # check risk bundle after payout
    bundleAfterPayout = riskpool.getBundle(bundleIdx).dict()
    assert bundleAfterPayout['id'] == 1
    assert bundleAfterPayout['riskpoolId'] == riskpool.getId()
    assert bundleAfterPayout['state'] == 0
    assert bundleAfterPayout['capital'] == riskpoolExpectedBalance
    assert bundleAfterPayout['lockedCapital'] == sumInsured[1]
    assert bundleAfterPayout['balance'] == riskpoolExpectedBalance + netPremium[0] + netPremium[1] - expectedPayoutAmount

    # record riskpool state after processing
    balanceAfterProcessing = riskpool.getBalance()
    valueLockedAfterProcessing = riskpool.getTotalValueLocked()
    capacityAfterProcessing = riskpool.getCapacity()

    # check book keeping on riskpool level
    assert valueLockedAfterProcessing == valueLockedBeforeProcessing - sumInsured[0]
    assert capacityAfterProcessing == capacityBeforeProcessing + sumInsured[0]
    assert balanceAfterProcessing == balanceBeforeProcessing - expectedPayoutAmount

    print('--- step test process policies (risk[1]) -----------------')

    # process 2nd policy to have all policies closed
    tx = product.processPoliciesForRisk(riskId[1], 0, {'from': insurer})
    policyIds = tx.return_value
    assert len(policyIds) == 1
    assert policyIds[0] == policyId[1]

    # high level checs
    policy = instanceService.getPolicy(policyId[1]).dict()
    assert policy['state'] == 2 # enum PolicyState {Active, Expired, Closed}
    assert policy['claimsCount'] == 1
    assert policy['openClaimsCount'] == 0

    assert instanceService.payouts(policyId[1]) == 0

    claim = instanceService.getClaim(policyId[1], 0).dict()
    print('claim {}'.format(claim))
    assert claim['state'] == 3 # ClaimState {Applied, Confirmed, Declined, Closed}
    assert claim['claimAmount'] == 0

    # check bundle state
    bundleAfter2ndPayout = riskpool.getBundle(bundleIdx).dict()
    assert bundleAfter2ndPayout['capital'] == riskpoolExpectedBalance
    assert bundleAfter2ndPayout['lockedCapital'] == 0
    assert bundleAfter2ndPayout['balance'] == riskpoolExpectedBalance + netPremium[0] + netPremium[1] - expectedPayoutAmount

    # check riskpool state
    assert riskpool.getTotalValueLocked() == 0
    assert riskpool.getBalance() == bundleAfter2ndPayout['balance']

    print('--- step test close bundle -------------------------------')

    investorBalanceBeforeBundleClose = token.balanceOf(investor)

    riskpool.closeBundle(bundleId, {'from': investor})

    investorBalanceBeforeTokenBurn = token.balanceOf(investor)    
    assert investorBalanceBeforeBundleClose == investorBalanceBeforeTokenBurn

    bundleBeforeBurn = riskpool.getBundle(bundleIdx).dict()
    assert bundleBeforeBurn['state'] == 2 # enum BundleState { Active, Locked, Closed, Burned }

    # cheeck bundle token (nft)
    bundleNftId = bundleBeforeBurn['tokenId']
    assert bundleToken.exists(bundleNftId) == True
    assert bundleToken.burned(bundleNftId) == False
    assert bundleToken.ownerOf(bundleNftId) == investor

    tx = riskpool.burnBundle(bundleId, {'from': investor})
    print(tx.info())

    # verify bundle is burned and has 0 balance
    bundleAfterBurn = riskpool.getBundle(bundleIdx).dict()
    assert bundleAfterBurn['state'] == 3 # enum BundleState { Active, Locked, Closed, Burned }
    assert bundleAfterBurn['balance'] == 0

    # verify bundle funds are now with investor
    assert bundleToken.exists(bundleNftId) == True
    assert bundleToken.burned(bundleNftId) == True
    with brownie.reverts('ERC721: invalid token ID'):
        assert bundleToken.ownerOf(bundleNftId) == investor
    
    assert token.balanceOf(investor) == investorBalanceBeforeTokenBurn + bundleBeforeBurn['balance']


def test_create_bundle_investor_restriction(
    instance: GifInstance, 
    instanceOperator: Account, 
    gifAyiiProduct: GifAyiiProduct,
    riskpoolWallet: Account,
    productOwner: Account,
    oracleProvider: Account,
    riskpoolKeeper: Account,
    investor: Account,
    customer: Account,
):
    instanceService = instance.getInstanceService()

    product = gifAyiiProduct.getContract()
    oracle = gifAyiiProduct.getOracle().getContract()
    riskpool = gifAyiiProduct.getRiskpool().getContract()

    amount = 5000
    token = gifAyiiProduct.getToken()
    token.transfer(investor, amount, {'from': instanceOperator})
    token.approve(instance.getTreasury(), amount, {'from': investor})

    # check that investor can create a bundle
    applicationFilter = bytes(0)
    tx = riskpool.createBundle(
            applicationFilter, 
            amount, 
            {'from': investor})
    
    bundleId = tx.return_value
    assert bundleId > 0

    # check that customer is not allowed to create bundle
    with brownie.reverts("AccessControl: account 0x5aeda56215b167893e80b4fe645ba6d5bab767de is missing role 0x5614e11ca6d7673c9c8dcec913465d676494aad1151bb2c1cf40b9d99be4d935"):
        riskpool.createBundle(
                applicationFilter, 
                amount, 
                {'from': customer})

    # check that customer cannot assign investor role to herself
    with brownie.reverts("Ownable: caller is not the owner"):
        riskpool.grantInvestorRole(customer, {'from': customer})

    # assign investor role to customer
    riskpool.grantInvestorRole(customer, {'from': riskpoolKeeper})

    # fund customer
    customerAmount = 2000
    token.transfer(customer, customerAmount, {'from': instanceOperator})
    token.approve(instance.getTreasury(), customerAmount, {'from': customer})

    # check that customer now can create a bundle
    tx = riskpool.createBundle(
            applicationFilter, 
            customerAmount, 
            {'from': customer})
    
    bundleIdCustomer = tx.return_value
    assert bundleIdCustomer == bundleId + 1


def test_payout_percentage_calculation(gifAyiiProduct: GifAyiiProduct):

    product = gifAyiiProduct.getContract()
    multiplier = product.getPercentageMultiplier()

    # product example values
    tsi = 0.9
    trigger = 0.75
    exit = 0.1

    # random example values
    # expected payout = 0.091093117, aph = 1.9, aaay = 1.3
    assert get_payout_delta(0.091093117, 1.9, 1.3, tsi, trigger, exit, product, multiplier) < 0.00000001

    # run through product example table
    # harvest ratio >= trigger (75%) give 0 payout 
    assert get_payout_delta(0, 100.0, 110.0, tsi, trigger, exit, product, multiplier) < 0.00000001
    assert get_payout_delta(0, 100.0, 100.0, tsi, trigger, exit, product, multiplier) < 0.00000001
    assert get_payout_delta(0, 100.0,  95.0, tsi, trigger, exit, product, multiplier) < 0.00000001
    assert get_payout_delta(0, 100.0,  90.0, tsi, trigger, exit, product, multiplier) < 0.00000001
    assert get_payout_delta(0, 100.0,  85.0, tsi, trigger, exit, product, multiplier) < 0.00000001
    assert get_payout_delta(0, 100.0,  80.0, tsi, trigger, exit, product, multiplier) < 0.00000001
    assert get_payout_delta(0, 100.0,  75.0, tsi, trigger, exit, product, multiplier) < 0.00000001
    assert get_payout_delta(0.06923073, 100.0,  70.0, tsi, trigger, exit, product, multiplier) < 0.00000001
    assert get_payout_delta(0.13846153, 100.0,  65.0, tsi, trigger, exit, product, multiplier) < 0.00000001
    assert get_payout_delta(0.20769232, 100.0,  60.0, tsi, trigger, exit, product, multiplier) < 0.00000001
    assert get_payout_delta(0.27692312, 100.0,  55.0, tsi, trigger, exit, product, multiplier) < 0.00000001
    assert get_payout_delta(0.34615379, 100.0,  50.0, tsi, trigger, exit, product, multiplier) < 0.00000001
    assert get_payout_delta(0.41538459, 100.0,  45.0, tsi, trigger, exit, product, multiplier) < 0.00000001
    assert get_payout_delta(0.48461532, 100.0,  40.0, tsi, trigger, exit, product, multiplier) < 0.00000001
    assert get_payout_delta(0.55384612, 100.0,  35.0, tsi, trigger, exit, product, multiplier) < 0.00000001
    assert get_payout_delta(0.62307691, 100.0,  30.0, tsi, trigger, exit, product, multiplier) < 0.00000001
    assert get_payout_delta(0.69230759, 100.0,  25.0, tsi, trigger, exit, product, multiplier) < 0.00000001
    assert get_payout_delta(0.76153838, 100.0,  20.0, tsi, trigger, exit, product, multiplier) < 0.00000001
    assert get_payout_delta(0.83076918, 100.0,  15.0, tsi, trigger, exit, product, multiplier) < 0.00000001
    assert get_payout_delta(0.9, 100.0,  10.0, tsi, trigger, exit, product, multiplier) < 0.0000001
    assert get_payout_delta(0.9, 100.0,   5.0, tsi, trigger, exit, product, multiplier) < 0.0000001
    assert get_payout_delta(0.9, 100.0,   0.0, tsi, trigger, exit, product, multiplier) < 0.0000001


def test_payout_percentage_calculation(gifAyiiProduct: GifAyiiProduct):

    product = gifAyiiProduct.getContract()
    multiplier = product.getPercentageMultiplier()

    # product example values
    tsi = 0.9
    trigger = 0.75
    exit = 0.1

    expected_payout_percentage = 0.091093117 * multiplier
    aph = 1.9
    aaay = 1.3

    payout_percentage = product.calculatePayoutPercentage(
        tsi * multiplier,
        trigger * multiplier,
        exit * multiplier,
        aph * multiplier,
        aaay * multiplier
    )
    assert int(expected_payout_percentage + 0.5) == payout_percentage

    sumInsuredAmount = 2200
    expected_payout = int(expected_payout_percentage * sumInsuredAmount / multiplier)
    assert expected_payout == product.calculatePayout(expected_payout_percentage, sumInsuredAmount)


def get_payout_delta(
    expectedPayoutPercentage,
    aph, aaay, 
    tsi, trigger, exit, 
    product, multiplier
):
    calculatedPayout = product.calculatePayoutPercentage(
        tsi * multiplier,
        trigger * multiplier,
        exit * multiplier,
        aph * multiplier,
        aaay * multiplier
    )

    return abs(expectedPayoutPercentage * multiplier - calculatedPayout) / multiplier
<|MERGE_RESOLUTION|>--- conflicted
+++ resolved
@@ -1,628 +1,623 @@
-import brownie
-import pytest
-
-from brownie.network.account import Account
-
-from brownie import (
-    interface,
-    AyiiProduct,
-    BundleToken
-)
-
-from scripts.ayii_product import (
-    GifAyiiProduct
-)
-
-from scripts.setup import (
-    fund_riskpool,
-    fund_customer,
-)
-
-from scripts.instance import GifInstance
-from scripts.util import s2b32, contractFromAddress
-
-# enforce function isolation for tests below
-@pytest.fixture(autouse=True)
-def isolation(fn_isolation):
-    pass
-
-
-def test_happy_path(
-    instance: GifInstance, 
-    instanceOperator, 
-    gifAyiiProduct: GifAyiiProduct,
-    riskpoolWallet,
-    investor,
-    productOwner,
-    insurer,
-    oracleProvider,
-    riskpoolKeeper,
-    customer,
-    customer2
-):
-    instanceService = instance.getInstanceService()
-
-    product = gifAyiiProduct.getContract()
-    oracle = gifAyiiProduct.getOracle().getContract()
-    riskpool = gifAyiiProduct.getRiskpool().getContract()
-
-    clOperator = gifAyiiProduct.getOracle().getClOperator()
-
-    print('--- test setup funding riskpool --------------------------')
-
-    token = gifAyiiProduct.getToken()
-    assert token.balanceOf(riskpoolWallet) == 0
-
-    riskpoolFunding = 200000
-    fund_riskpool(
-        instance, 
-        instanceOperator, 
-        riskpoolWallet, 
-        riskpool, 
-        investor, 
-        token, 
-        riskpoolFunding)
-
-    # check riskpool funds and book keeping after funding
-    riskpoolBalanceAfterFunding = token.balanceOf(riskpoolWallet)
-    riskpoolExpectedBalance = 0.95 * riskpoolFunding - 42
-    assert riskpoolBalanceAfterFunding == riskpoolExpectedBalance
-    assert riskpool.bundles() == 1
-    assert riskpool.getCapital() == riskpoolExpectedBalance
-    assert riskpool.getTotalValueLocked() == 0
-    assert riskpool.getCapacity() == riskpoolExpectedBalance
-    assert riskpool.getBalance() == riskpoolExpectedBalance
-
-    # check risk bundle in riskpool and book keeping after funding
-    bundleIdx = 0
-    bundleAfterFunding = riskpool.getBundle(bundleIdx).dict()
-    bundleId = bundleAfterFunding['id']
-
-    assert bundleAfterFunding['id'] == 1
-    assert bundleAfterFunding['riskpoolId'] == riskpool.getId()
-    assert bundleAfterFunding['state'] == 0
-    assert bundleAfterFunding['capital'] == riskpoolExpectedBalance
-    assert bundleAfterFunding['lockedCapital'] == 0
-    assert bundleAfterFunding['balance'] == riskpoolExpectedBalance
-
-    # cheeck bundle token (nft)
-    bundleNftId = bundleAfterFunding['tokenId']
-    bundleToken = contractFromAddress(BundleToken, instanceService.getBundleToken())
-    assert bundleToken.exists(bundleNftId) == True
-    assert bundleToken.burned(bundleNftId) == False
-    assert bundleToken.getBundleId(bundleNftId) == bundleId
-    assert bundleToken.balanceOf(investor) == 1
-    assert bundleToken.ownerOf(bundleNftId) == investor
-
-    print('--- test setup risks -------------------------------------')
-
-    projectId = s2b32('2022.kenya.wfp.ayii')
-    uaiId = [s2b32('1234'), s2b32('2345')]
-    cropId = s2b32('mixed')
-    
-    triggerFloat = 0.75
-    exitFloat = 0.1
-    tsiFloat = 0.9
-    aphFloat = [2.0, 1.8]
-    
-    multiplier = product.getPercentageMultiplier()
-    trigger = multiplier * triggerFloat
-    exit = multiplier * exitFloat
-    tsi = multiplier * tsiFloat
-    aph = [multiplier * aphFloat[0], multiplier * aphFloat[1]]
-
-    tx = [None, None]
-    tx[0] = product.createRisk(projectId, uaiId[0], cropId, trigger, exit, tsi, aph[0], {'from': insurer})
-    tx[1] = product.createRisk(projectId, uaiId[1], cropId, trigger, exit, tsi, aph[1], {'from': insurer})
-
-    riskId = [None, None]
-    riskId = [tx[0].return_value, tx[1].return_value]
-    print('riskId {}'.format(riskId))
-    assert riskId[0] != riskId[1]
-    assert riskId[0] == product.getRiskId(projectId, uaiId[0], cropId)
-    assert riskId[1] == product.getRiskId(projectId, uaiId[1], cropId)
-    
-
-    print('--- test setup funding customers -------------------------')
-
-    assert token.balanceOf(customer) == 0
-    assert token.balanceOf(customer2) == 0
-
-    customerFunding = 500
-    fund_customer(instance, instanceOperator, customer, token, customerFunding)
-    fund_customer(instance, instanceOperator, customer2, token, customerFunding)
-
-    # check customer funds after funding
-    customerBalanceAfterFunding = token.balanceOf(customer)
-    customer2BalanceAfterFunding = token.balanceOf(customer2)
-    assert customerBalanceAfterFunding == customerFunding
-    assert customer2BalanceAfterFunding == customerFunding
-
-
-    print('--- test create policies ---------------------------------')
-
-    premium = [300, 400]
-    sumInsured = [2000, 3000]
-
-    tx[0] = product.applyForPolicy(customer, premium[0], sumInsured[0], riskId[0], {'from': insurer})
-    tx[1] = product.applyForPolicy(customer2, premium[1], sumInsured[1], riskId[1], {'from': insurer})
-
-    # check customer funds after application/paying premium
-    customerBalanceAfterPremium = token.balanceOf(customer)
-    customer2BalanceAfterPremium = token.balanceOf(customer2)
-    assert premium[0] + customerBalanceAfterPremium == customerBalanceAfterFunding 
-    assert premium[1] + customer2BalanceAfterPremium == customer2BalanceAfterFunding 
-
-    # check riskpool funds after application/paying premium
-    netPremium = [0.9 * premium[0] - 3, 0.9 * premium[1] - 3]
-    riskpoolBalanceAfterPremiums = token.balanceOf(riskpoolWallet)
-    assert riskpoolBalanceAfterPremiums == riskpoolBalanceAfterFunding + netPremium[0] + netPremium[1]
-
-    # check risk bundle after premium
-    bundleAfterPremium = riskpool.getBundle(bundleIdx).dict()
-    assert bundleAfterPremium['id'] == 1
-    assert bundleAfterPremium['riskpoolId'] == riskpool.getId()
-    assert bundleAfterPremium['state'] == 0
-    assert bundleAfterPremium['capital'] == riskpoolExpectedBalance
-    assert bundleAfterPremium['lockedCapital'] == sumInsured[0] + sumInsured[1]
-    assert bundleAfterPremium['balance'] == riskpoolExpectedBalance + netPremium[0] + netPremium[1]
-
-    policyId = [None, None]
-    policyId = [tx[0].return_value, tx[1].return_value]
-    print('policyId {}'.format(policyId))
-    assert policyId[0] != policyId[1]
-
-    meta = [None, None]
-    meta[0] = instanceService.getMetadata(policyId[0]).dict()
-    meta[1] = instanceService.getMetadata(policyId[1]).dict()
-    print('meta {}'.format(meta))
-
-    application = [None, None]
-    application[0] = instanceService.getApplication(policyId[0]).dict()
-    application[1] = instanceService.getApplication(policyId[1]).dict()
-    print('application {}'.format(application))
-
-    policy = [None, None]
-    policy[0] = instanceService.getPolicy(policyId[0]).dict()
-    policy[1] = instanceService.getPolicy(policyId[1]).dict()
-    print('policy {}'.format(policy))
- 
-    # check policy 1
-    assert meta[0]['state'] == 1
-    assert meta[0]['owner'] == customer
-    assert meta[0]['productId'] == product.getId()
-    assert application[0]['state'] == 2
-    assert application[0]['premiumAmount'] == premium[0]
-    assert application[0]['sumInsuredAmount'] == sumInsured[0]
-    assert application[0]['data'] == riskId[0]
-    assert policy[0]['state'] == 0
-    assert policy[0]['premiumExpectedAmount'] == premium[0]
-    assert policy[0]['premiumPaidAmount'] == premium[0]
- 
-    # check policy 2
-    assert meta[1]['state'] == 1
-    assert meta[1]['owner'] == customer2
-    assert meta[1]['productId'] == product.getId()
-    assert application[1]['state'] == 2
-    assert application[1]['premiumAmount'] == premium[1]
-    assert application[1]['sumInsuredAmount'] == sumInsured[1]
-    assert application[1]['data'] == riskId[1]
-    assert policy[1]['state'] == 0
-    assert policy[1]['premiumExpectedAmount'] == premium[1]
-    assert policy[1]['premiumPaidAmount'] == premium[1]
-
-    assert product.policies(riskId[0]) == 1
-    assert product.policies(riskId[1]) == 1
-    assert product.policies(s2b32('dummyRiskId')) == 0
-
-    assert product.getPolicyId(riskId[0], 0) == policyId[0]
-    assert product.getPolicyId(riskId[1], 0) == policyId[1]
- 
-
-    print('--- step trigger oracle (call chainlin node) -------------')
-
-<<<<<<< HEAD
-    tx[0] = product.triggerOracle(riskId[0], {'from': insurer})
-    tx[1] = product.triggerOracle(riskId[1], {'from': insurer})
-=======
-    tx[0] = product.triggerOracle(policyId[0])
-    tx[1] = product.triggerOracle(policyId[1])
->>>>>>> 33209ff4
-    requestId = [tx[0].return_value, tx[1].return_value]
-
-    # ensure event emitted as chainlink client
-    assert 'OracleRequest' in tx[0].events
-    assert len(tx[0].events['OracleRequest']) == 1
-
-    # check event attributes
-    clRequestEvent = tx[0].events['OracleRequest'][0]
-    clRequestEvent1 = tx[1].events['OracleRequest'][0]
-    print('chainlink requestEvent {}'.format(clRequestEvent))
-    assert clRequestEvent['requester'] == oracle.address
-    assert clRequestEvent['requester'] == clRequestEvent['callbackAddr']
-
-    # check that gif request id corresponds to expected chainlink request id
-    assert 'LogAyiiRiskDataRequested' in tx[0].events
-    assert len(tx[0].events['LogAyiiRiskDataRequested']) == 1
-
-    requestEvent = tx[0].events['LogAyiiRiskDataRequested'][0]
-    print('ayii requestEvent {}'.format(requestEvent))
-    assert requestEvent['requestId'] == requestId[0]
-    assert requestEvent['projectId'] == projectId
-    assert requestEvent['riskId'] == riskId[0]
-    assert requestEvent['uaiId'] == uaiId[0]
-    assert requestEvent['cropId'] == cropId
-
-
-    print('--- step test oracle response ----------------------------')
-
-    risk = product.getRisk(riskId[0]).dict()
-    assert risk['id'] == riskId[0]
-    assert risk['createdAt'] > 0
-    assert risk['responseAt'] == 0
-    assert risk['aaay'] == 0
-
-    # create aaay data for oracle response
-    # aaay value selected triggers a payout
-    aaayFloat = 1.1
-    aaay = product.getPercentageMultiplier() * aaayFloat
-
-    data = [None, None]
-    data[0] = oracle.encodeFulfillParameters(
-        clRequestEvent['requestId'], 
-        projectId, 
-        uaiId[0], 
-        cropId, 
-        aaay
-    )
-
-    # simulate callback from oracle node with call to chainlink operator contract
-    tx[0] = clOperator.fulfillOracleRequest2(
-        clRequestEvent['requestId'],
-        clRequestEvent['payment'],
-        clRequestEvent['callbackAddr'],
-        clRequestEvent['callbackFunctionId'],
-        clRequestEvent['cancelExpiration'],
-        data[0]
-    )
-
-    print(tx[0].info())
-
-    # simulate callback for 2nd risk
-    data[1] = oracle.encodeFulfillParameters(
-        clRequestEvent1['requestId'],
-        projectId, 
-        uaiId[1], 
-        cropId, 
-        aph[1] # setting aaay to aph will result in a 0 payout
-    )
-
-    # simulate callback from oracle node with call to chainlink operator contract
-    tx[1] = clOperator.fulfillOracleRequest2(
-        clRequestEvent1['requestId'],
-        clRequestEvent1['payment'],
-        clRequestEvent1['callbackAddr'],
-        clRequestEvent1['callbackFunctionId'],
-        clRequestEvent1['cancelExpiration'],
-        data[1]
-    )
-
-    # focus checks on oracle 1 response
-    # verify in log entry that aaay data properly arrives in ayii product cotract
-    assert 'LogAyiiRiskDataReceived' in tx[0].events
-    assert len(tx[0].events['LogAyiiRiskDataReceived']) == 1
-
-    receivedEvent = tx[0].events['LogAyiiRiskDataReceived'][0]
-    print('ayii requestEvent {}'.format(receivedEvent))
-    assert receivedEvent['requestId'] == requestId[0]
-    assert receivedEvent['riskId'] == riskId[0]
-    assert receivedEvent['aaay'] == aaay
-
-    # verify in risk that aaay data properly arrives in ayii product cotract
-    risk = product.getRisk(riskId[0]).dict()
-    print('risk {}'.format(risk))
-    assert risk['id'] == riskId[0]
-    assert risk['responseAt'] > risk['createdAt']
-    assert risk['aaay'] == aaay
-
-
-    print('--- step test process policies (risk[0]) -----------------')
-
-    print('balanceOf(riskpoolWallet): {}'.format(token.balanceOf(riskpoolWallet)))
-    print('sumInsured[0]: {}'.format(sumInsured[0]))
-    
-    assert token.balanceOf(riskpoolWallet) == riskpoolBalanceAfterPremiums
-    assert riskpoolBalanceAfterPremiums >= sumInsured[0]
-
-    # record riskpool state before processing
-    balanceBeforeProcessing = riskpool.getBalance()
-    valueLockedBeforeProcessing = riskpool.getTotalValueLocked()
-    capacityBeforeProcessing = riskpool.getCapacity()
-
-    # claim processing for policies associated with the specified risk
-    # batch size=0 triggers processing of all policies for this risk
-    tx = product.processPoliciesForRisk(riskId[0], 0, {'from': insurer})
-    policyIds = tx.return_value
-
-    assert len(policyIds) == 1
-    assert policyIds[0] == policyId[0]
-
-    assert instanceService.claims(policyId[1]) == 0 # not triggered -> no claim
-    assert instanceService.claims(policyId[0]) == 1 # triggered -> claim
-
-    policy = instanceService.getPolicy(policyId[0]).dict()
-    print('policy {}'.format(policy))
-    assert policy['state'] == 2 # enum PolicyState {Active, Expired, Closed}
-    assert policy['claimsCount'] == 1
-    assert policy['openClaimsCount'] == 0
-    assert policy['createdAt'] > 0
-    assert policy['updatedAt'] >= policy['createdAt']
-
-    expectedClaimPercentage = product.calculatePayoutPercentage(
-        risk['tsi'],
-        risk['trigger'],
-        risk['exit'],
-        risk['aph'],
-        risk['aaay'],
-    )
-
-    expectedPayoutAmount = int(expectedClaimPercentage * sumInsured[0] / product.getPercentageMultiplier())
-    assert expectedPayoutAmount > 0
-    assert expectedPayoutAmount <= sumInsured[0]
-
-    claim = instanceService.getClaim(policyId[0], 0).dict()
-    print('claim {}'.format(claim))
-    assert claim['state'] == 3 # ClaimState {Applied, Confirmed, Declined, Closed}
-    assert claim['claimAmount'] == expectedPayoutAmount
-    assert claim['createdAt'] >= policy['createdAt']
-    assert claim['updatedAt'] == claim['createdAt']
-
-    assert instanceService.payouts(policyId[0]) == 1 
-
-    payout = instanceService.getPayout(policyId[0], 0).dict()
-    print('payout {}'.format(payout))
-    assert payout['claimId'] == 0
-    assert payout['state'] == 1 # PayoutState {Expected, PaidOut}
-    assert payout['amount'] == expectedPayoutAmount
-    assert payout['createdAt'] == claim['createdAt']
-    assert payout['updatedAt'] == payout['createdAt']
-
-    print(tx.info())
-
-    # tests token balances for actual payout
-    # riskpool wallet decrease of balance by payout amount
-    assert token.balanceOf(riskpoolWallet) == riskpoolBalanceAfterPremiums - expectedPayoutAmount
-
-    # check customer increase of balance by payout amount (and no increase for customer2)
-    assert token.balanceOf(customer) == customerBalanceAfterPremium + expectedPayoutAmount 
-    assert token.balanceOf(customer2) == customer2BalanceAfterPremium
-
-    # check risk bundle after payout
-    bundleAfterPayout = riskpool.getBundle(bundleIdx).dict()
-    assert bundleAfterPayout['id'] == 1
-    assert bundleAfterPayout['riskpoolId'] == riskpool.getId()
-    assert bundleAfterPayout['state'] == 0
-    assert bundleAfterPayout['capital'] == riskpoolExpectedBalance
-    assert bundleAfterPayout['lockedCapital'] == sumInsured[1]
-    assert bundleAfterPayout['balance'] == riskpoolExpectedBalance + netPremium[0] + netPremium[1] - expectedPayoutAmount
-
-    # record riskpool state after processing
-    balanceAfterProcessing = riskpool.getBalance()
-    valueLockedAfterProcessing = riskpool.getTotalValueLocked()
-    capacityAfterProcessing = riskpool.getCapacity()
-
-    # check book keeping on riskpool level
-    assert valueLockedAfterProcessing == valueLockedBeforeProcessing - sumInsured[0]
-    assert capacityAfterProcessing == capacityBeforeProcessing + sumInsured[0]
-    assert balanceAfterProcessing == balanceBeforeProcessing - expectedPayoutAmount
-
-    print('--- step test process policies (risk[1]) -----------------')
-
-    # process 2nd policy to have all policies closed
-    tx = product.processPoliciesForRisk(riskId[1], 0, {'from': insurer})
-    policyIds = tx.return_value
-    assert len(policyIds) == 1
-    assert policyIds[0] == policyId[1]
-
-    # high level checs
-    policy = instanceService.getPolicy(policyId[1]).dict()
-    assert policy['state'] == 2 # enum PolicyState {Active, Expired, Closed}
-    assert policy['claimsCount'] == 1
-    assert policy['openClaimsCount'] == 0
-
-    assert instanceService.payouts(policyId[1]) == 0
-
-    claim = instanceService.getClaim(policyId[1], 0).dict()
-    print('claim {}'.format(claim))
-    assert claim['state'] == 3 # ClaimState {Applied, Confirmed, Declined, Closed}
-    assert claim['claimAmount'] == 0
-
-    # check bundle state
-    bundleAfter2ndPayout = riskpool.getBundle(bundleIdx).dict()
-    assert bundleAfter2ndPayout['capital'] == riskpoolExpectedBalance
-    assert bundleAfter2ndPayout['lockedCapital'] == 0
-    assert bundleAfter2ndPayout['balance'] == riskpoolExpectedBalance + netPremium[0] + netPremium[1] - expectedPayoutAmount
-
-    # check riskpool state
-    assert riskpool.getTotalValueLocked() == 0
-    assert riskpool.getBalance() == bundleAfter2ndPayout['balance']
-
-    print('--- step test close bundle -------------------------------')
-
-    investorBalanceBeforeBundleClose = token.balanceOf(investor)
-
-    riskpool.closeBundle(bundleId, {'from': investor})
-
-    investorBalanceBeforeTokenBurn = token.balanceOf(investor)    
-    assert investorBalanceBeforeBundleClose == investorBalanceBeforeTokenBurn
-
-    bundleBeforeBurn = riskpool.getBundle(bundleIdx).dict()
-    assert bundleBeforeBurn['state'] == 2 # enum BundleState { Active, Locked, Closed, Burned }
-
-    # cheeck bundle token (nft)
-    bundleNftId = bundleBeforeBurn['tokenId']
-    assert bundleToken.exists(bundleNftId) == True
-    assert bundleToken.burned(bundleNftId) == False
-    assert bundleToken.ownerOf(bundleNftId) == investor
-
-    tx = riskpool.burnBundle(bundleId, {'from': investor})
-    print(tx.info())
-
-    # verify bundle is burned and has 0 balance
-    bundleAfterBurn = riskpool.getBundle(bundleIdx).dict()
-    assert bundleAfterBurn['state'] == 3 # enum BundleState { Active, Locked, Closed, Burned }
-    assert bundleAfterBurn['balance'] == 0
-
-    # verify bundle funds are now with investor
-    assert bundleToken.exists(bundleNftId) == True
-    assert bundleToken.burned(bundleNftId) == True
-    with brownie.reverts('ERC721: invalid token ID'):
-        assert bundleToken.ownerOf(bundleNftId) == investor
-    
-    assert token.balanceOf(investor) == investorBalanceBeforeTokenBurn + bundleBeforeBurn['balance']
-
-
-def test_create_bundle_investor_restriction(
-    instance: GifInstance, 
-    instanceOperator: Account, 
-    gifAyiiProduct: GifAyiiProduct,
-    riskpoolWallet: Account,
-    productOwner: Account,
-    oracleProvider: Account,
-    riskpoolKeeper: Account,
-    investor: Account,
-    customer: Account,
-):
-    instanceService = instance.getInstanceService()
-
-    product = gifAyiiProduct.getContract()
-    oracle = gifAyiiProduct.getOracle().getContract()
-    riskpool = gifAyiiProduct.getRiskpool().getContract()
-
-    amount = 5000
-    token = gifAyiiProduct.getToken()
-    token.transfer(investor, amount, {'from': instanceOperator})
-    token.approve(instance.getTreasury(), amount, {'from': investor})
-
-    # check that investor can create a bundle
-    applicationFilter = bytes(0)
-    tx = riskpool.createBundle(
-            applicationFilter, 
-            amount, 
-            {'from': investor})
-    
-    bundleId = tx.return_value
-    assert bundleId > 0
-
-    # check that customer is not allowed to create bundle
-    with brownie.reverts("AccessControl: account 0x5aeda56215b167893e80b4fe645ba6d5bab767de is missing role 0x5614e11ca6d7673c9c8dcec913465d676494aad1151bb2c1cf40b9d99be4d935"):
-        riskpool.createBundle(
-                applicationFilter, 
-                amount, 
-                {'from': customer})
-
-    # check that customer cannot assign investor role to herself
-    with brownie.reverts("Ownable: caller is not the owner"):
-        riskpool.grantInvestorRole(customer, {'from': customer})
-
-    # assign investor role to customer
-    riskpool.grantInvestorRole(customer, {'from': riskpoolKeeper})
-
-    # fund customer
-    customerAmount = 2000
-    token.transfer(customer, customerAmount, {'from': instanceOperator})
-    token.approve(instance.getTreasury(), customerAmount, {'from': customer})
-
-    # check that customer now can create a bundle
-    tx = riskpool.createBundle(
-            applicationFilter, 
-            customerAmount, 
-            {'from': customer})
-    
-    bundleIdCustomer = tx.return_value
-    assert bundleIdCustomer == bundleId + 1
-
-
-def test_payout_percentage_calculation(gifAyiiProduct: GifAyiiProduct):
-
-    product = gifAyiiProduct.getContract()
-    multiplier = product.getPercentageMultiplier()
-
-    # product example values
-    tsi = 0.9
-    trigger = 0.75
-    exit = 0.1
-
-    # random example values
-    # expected payout = 0.091093117, aph = 1.9, aaay = 1.3
-    assert get_payout_delta(0.091093117, 1.9, 1.3, tsi, trigger, exit, product, multiplier) < 0.00000001
-
-    # run through product example table
-    # harvest ratio >= trigger (75%) give 0 payout 
-    assert get_payout_delta(0, 100.0, 110.0, tsi, trigger, exit, product, multiplier) < 0.00000001
-    assert get_payout_delta(0, 100.0, 100.0, tsi, trigger, exit, product, multiplier) < 0.00000001
-    assert get_payout_delta(0, 100.0,  95.0, tsi, trigger, exit, product, multiplier) < 0.00000001
-    assert get_payout_delta(0, 100.0,  90.0, tsi, trigger, exit, product, multiplier) < 0.00000001
-    assert get_payout_delta(0, 100.0,  85.0, tsi, trigger, exit, product, multiplier) < 0.00000001
-    assert get_payout_delta(0, 100.0,  80.0, tsi, trigger, exit, product, multiplier) < 0.00000001
-    assert get_payout_delta(0, 100.0,  75.0, tsi, trigger, exit, product, multiplier) < 0.00000001
-    assert get_payout_delta(0.06923073, 100.0,  70.0, tsi, trigger, exit, product, multiplier) < 0.00000001
-    assert get_payout_delta(0.13846153, 100.0,  65.0, tsi, trigger, exit, product, multiplier) < 0.00000001
-    assert get_payout_delta(0.20769232, 100.0,  60.0, tsi, trigger, exit, product, multiplier) < 0.00000001
-    assert get_payout_delta(0.27692312, 100.0,  55.0, tsi, trigger, exit, product, multiplier) < 0.00000001
-    assert get_payout_delta(0.34615379, 100.0,  50.0, tsi, trigger, exit, product, multiplier) < 0.00000001
-    assert get_payout_delta(0.41538459, 100.0,  45.0, tsi, trigger, exit, product, multiplier) < 0.00000001
-    assert get_payout_delta(0.48461532, 100.0,  40.0, tsi, trigger, exit, product, multiplier) < 0.00000001
-    assert get_payout_delta(0.55384612, 100.0,  35.0, tsi, trigger, exit, product, multiplier) < 0.00000001
-    assert get_payout_delta(0.62307691, 100.0,  30.0, tsi, trigger, exit, product, multiplier) < 0.00000001
-    assert get_payout_delta(0.69230759, 100.0,  25.0, tsi, trigger, exit, product, multiplier) < 0.00000001
-    assert get_payout_delta(0.76153838, 100.0,  20.0, tsi, trigger, exit, product, multiplier) < 0.00000001
-    assert get_payout_delta(0.83076918, 100.0,  15.0, tsi, trigger, exit, product, multiplier) < 0.00000001
-    assert get_payout_delta(0.9, 100.0,  10.0, tsi, trigger, exit, product, multiplier) < 0.0000001
-    assert get_payout_delta(0.9, 100.0,   5.0, tsi, trigger, exit, product, multiplier) < 0.0000001
-    assert get_payout_delta(0.9, 100.0,   0.0, tsi, trigger, exit, product, multiplier) < 0.0000001
-
-
-def test_payout_percentage_calculation(gifAyiiProduct: GifAyiiProduct):
-
-    product = gifAyiiProduct.getContract()
-    multiplier = product.getPercentageMultiplier()
-
-    # product example values
-    tsi = 0.9
-    trigger = 0.75
-    exit = 0.1
-
-    expected_payout_percentage = 0.091093117 * multiplier
-    aph = 1.9
-    aaay = 1.3
-
-    payout_percentage = product.calculatePayoutPercentage(
-        tsi * multiplier,
-        trigger * multiplier,
-        exit * multiplier,
-        aph * multiplier,
-        aaay * multiplier
-    )
-    assert int(expected_payout_percentage + 0.5) == payout_percentage
-
-    sumInsuredAmount = 2200
-    expected_payout = int(expected_payout_percentage * sumInsuredAmount / multiplier)
-    assert expected_payout == product.calculatePayout(expected_payout_percentage, sumInsuredAmount)
-
-
-def get_payout_delta(
-    expectedPayoutPercentage,
-    aph, aaay, 
-    tsi, trigger, exit, 
-    product, multiplier
-):
-    calculatedPayout = product.calculatePayoutPercentage(
-        tsi * multiplier,
-        trigger * multiplier,
-        exit * multiplier,
-        aph * multiplier,
-        aaay * multiplier
-    )
-
-    return abs(expectedPayoutPercentage * multiplier - calculatedPayout) / multiplier
+import brownie
+import pytest
+
+from brownie.network.account import Account
+
+from brownie import (
+    interface,
+    AyiiProduct,
+    BundleToken
+)
+
+from scripts.ayii_product import (
+    GifAyiiProduct
+)
+
+from scripts.setup import (
+    fund_riskpool,
+    fund_customer,
+)
+
+from scripts.instance import GifInstance
+from scripts.util import s2b32, contractFromAddress
+
+# enforce function isolation for tests below
+@pytest.fixture(autouse=True)
+def isolation(fn_isolation):
+    pass
+
+
+def test_happy_path(
+    instance: GifInstance, 
+    instanceOperator, 
+    gifAyiiProduct: GifAyiiProduct,
+    riskpoolWallet,
+    investor,
+    productOwner,
+    insurer,
+    oracleProvider,
+    riskpoolKeeper,
+    customer,
+    customer2
+):
+    instanceService = instance.getInstanceService()
+
+    product = gifAyiiProduct.getContract()
+    oracle = gifAyiiProduct.getOracle().getContract()
+    riskpool = gifAyiiProduct.getRiskpool().getContract()
+
+    clOperator = gifAyiiProduct.getOracle().getClOperator()
+
+    print('--- test setup funding riskpool --------------------------')
+
+    token = gifAyiiProduct.getToken()
+    assert token.balanceOf(riskpoolWallet) == 0
+
+    riskpoolFunding = 200000
+    fund_riskpool(
+        instance, 
+        instanceOperator, 
+        riskpoolWallet, 
+        riskpool, 
+        investor, 
+        token, 
+        riskpoolFunding)
+
+    # check riskpool funds and book keeping after funding
+    riskpoolBalanceAfterFunding = token.balanceOf(riskpoolWallet)
+    riskpoolExpectedBalance = 0.95 * riskpoolFunding - 42
+    assert riskpoolBalanceAfterFunding == riskpoolExpectedBalance
+    assert riskpool.bundles() == 1
+    assert riskpool.getCapital() == riskpoolExpectedBalance
+    assert riskpool.getTotalValueLocked() == 0
+    assert riskpool.getCapacity() == riskpoolExpectedBalance
+    assert riskpool.getBalance() == riskpoolExpectedBalance
+
+    # check risk bundle in riskpool and book keeping after funding
+    bundleIdx = 0
+    bundleAfterFunding = riskpool.getBundle(bundleIdx).dict()
+    bundleId = bundleAfterFunding['id']
+
+    assert bundleAfterFunding['id'] == 1
+    assert bundleAfterFunding['riskpoolId'] == riskpool.getId()
+    assert bundleAfterFunding['state'] == 0
+    assert bundleAfterFunding['capital'] == riskpoolExpectedBalance
+    assert bundleAfterFunding['lockedCapital'] == 0
+    assert bundleAfterFunding['balance'] == riskpoolExpectedBalance
+
+    # cheeck bundle token (nft)
+    bundleNftId = bundleAfterFunding['tokenId']
+    bundleToken = contractFromAddress(BundleToken, instanceService.getBundleToken())
+    assert bundleToken.exists(bundleNftId) == True
+    assert bundleToken.burned(bundleNftId) == False
+    assert bundleToken.getBundleId(bundleNftId) == bundleId
+    assert bundleToken.balanceOf(investor) == 1
+    assert bundleToken.ownerOf(bundleNftId) == investor
+
+    print('--- test setup risks -------------------------------------')
+
+    projectId = s2b32('2022.kenya.wfp.ayii')
+    uaiId = [s2b32('1234'), s2b32('2345')]
+    cropId = s2b32('mixed')
+    
+    triggerFloat = 0.75
+    exitFloat = 0.1
+    tsiFloat = 0.9
+    aphFloat = [2.0, 1.8]
+    
+    multiplier = product.getPercentageMultiplier()
+    trigger = multiplier * triggerFloat
+    exit = multiplier * exitFloat
+    tsi = multiplier * tsiFloat
+    aph = [multiplier * aphFloat[0], multiplier * aphFloat[1]]
+
+    tx = [None, None]
+    tx[0] = product.createRisk(projectId, uaiId[0], cropId, trigger, exit, tsi, aph[0], {'from': insurer})
+    tx[1] = product.createRisk(projectId, uaiId[1], cropId, trigger, exit, tsi, aph[1], {'from': insurer})
+
+    riskId = [None, None]
+    riskId = [tx[0].return_value, tx[1].return_value]
+    print('riskId {}'.format(riskId))
+    assert riskId[0] != riskId[1]
+    assert riskId[0] == product.getRiskId(projectId, uaiId[0], cropId)
+    assert riskId[1] == product.getRiskId(projectId, uaiId[1], cropId)
+    
+
+    print('--- test setup funding customers -------------------------')
+
+    assert token.balanceOf(customer) == 0
+    assert token.balanceOf(customer2) == 0
+
+    customerFunding = 500
+    fund_customer(instance, instanceOperator, customer, token, customerFunding)
+    fund_customer(instance, instanceOperator, customer2, token, customerFunding)
+
+    # check customer funds after funding
+    customerBalanceAfterFunding = token.balanceOf(customer)
+    customer2BalanceAfterFunding = token.balanceOf(customer2)
+    assert customerBalanceAfterFunding == customerFunding
+    assert customer2BalanceAfterFunding == customerFunding
+
+
+    print('--- test create policies ---------------------------------')
+
+    premium = [300, 400]
+    sumInsured = [2000, 3000]
+
+    tx[0] = product.applyForPolicy(customer, premium[0], sumInsured[0], riskId[0], {'from': insurer})
+    tx[1] = product.applyForPolicy(customer2, premium[1], sumInsured[1], riskId[1], {'from': insurer})
+
+    # check customer funds after application/paying premium
+    customerBalanceAfterPremium = token.balanceOf(customer)
+    customer2BalanceAfterPremium = token.balanceOf(customer2)
+    assert premium[0] + customerBalanceAfterPremium == customerBalanceAfterFunding 
+    assert premium[1] + customer2BalanceAfterPremium == customer2BalanceAfterFunding 
+
+    # check riskpool funds after application/paying premium
+    netPremium = [0.9 * premium[0] - 3, 0.9 * premium[1] - 3]
+    riskpoolBalanceAfterPremiums = token.balanceOf(riskpoolWallet)
+    assert riskpoolBalanceAfterPremiums == riskpoolBalanceAfterFunding + netPremium[0] + netPremium[1]
+
+    # check risk bundle after premium
+    bundleAfterPremium = riskpool.getBundle(bundleIdx).dict()
+    assert bundleAfterPremium['id'] == 1
+    assert bundleAfterPremium['riskpoolId'] == riskpool.getId()
+    assert bundleAfterPremium['state'] == 0
+    assert bundleAfterPremium['capital'] == riskpoolExpectedBalance
+    assert bundleAfterPremium['lockedCapital'] == sumInsured[0] + sumInsured[1]
+    assert bundleAfterPremium['balance'] == riskpoolExpectedBalance + netPremium[0] + netPremium[1]
+
+    policyId = [None, None]
+    policyId = [tx[0].return_value, tx[1].return_value]
+    print('policyId {}'.format(policyId))
+    assert policyId[0] != policyId[1]
+
+    meta = [None, None]
+    meta[0] = instanceService.getMetadata(policyId[0]).dict()
+    meta[1] = instanceService.getMetadata(policyId[1]).dict()
+    print('meta {}'.format(meta))
+
+    application = [None, None]
+    application[0] = instanceService.getApplication(policyId[0]).dict()
+    application[1] = instanceService.getApplication(policyId[1]).dict()
+    print('application {}'.format(application))
+
+    policy = [None, None]
+    policy[0] = instanceService.getPolicy(policyId[0]).dict()
+    policy[1] = instanceService.getPolicy(policyId[1]).dict()
+    print('policy {}'.format(policy))
+ 
+    # check policy 1
+    assert meta[0]['state'] == 1
+    assert meta[0]['owner'] == customer
+    assert meta[0]['productId'] == product.getId()
+    assert application[0]['state'] == 2
+    assert application[0]['premiumAmount'] == premium[0]
+    assert application[0]['sumInsuredAmount'] == sumInsured[0]
+    assert application[0]['data'] == riskId[0]
+    assert policy[0]['state'] == 0
+    assert policy[0]['premiumExpectedAmount'] == premium[0]
+    assert policy[0]['premiumPaidAmount'] == premium[0]
+ 
+    # check policy 2
+    assert meta[1]['state'] == 1
+    assert meta[1]['owner'] == customer2
+    assert meta[1]['productId'] == product.getId()
+    assert application[1]['state'] == 2
+    assert application[1]['premiumAmount'] == premium[1]
+    assert application[1]['sumInsuredAmount'] == sumInsured[1]
+    assert application[1]['data'] == riskId[1]
+    assert policy[1]['state'] == 0
+    assert policy[1]['premiumExpectedAmount'] == premium[1]
+    assert policy[1]['premiumPaidAmount'] == premium[1]
+
+    assert product.policies(riskId[0]) == 1
+    assert product.policies(riskId[1]) == 1
+    assert product.policies(s2b32('dummyRiskId')) == 0
+
+    assert product.getPolicyId(riskId[0], 0) == policyId[0]
+    assert product.getPolicyId(riskId[1], 0) == policyId[1]
+ 
+
+    print('--- step trigger oracle (call chainlin node) -------------')
+
+    tx[0] = product.triggerOracle(policyId[0], {'from': insurer})
+    tx[1] = product.triggerOracle(policyId[1], {'from': insurer})
+    requestId = [tx[0].return_value, tx[1].return_value]
+
+    # ensure event emitted as chainlink client
+    assert 'OracleRequest' in tx[0].events
+    assert len(tx[0].events['OracleRequest']) == 1
+
+    # check event attributes
+    clRequestEvent = tx[0].events['OracleRequest'][0]
+    clRequestEvent1 = tx[1].events['OracleRequest'][0]
+    print('chainlink requestEvent {}'.format(clRequestEvent))
+    assert clRequestEvent['requester'] == oracle.address
+    assert clRequestEvent['requester'] == clRequestEvent['callbackAddr']
+
+    # check that gif request id corresponds to expected chainlink request id
+    assert 'LogAyiiRiskDataRequested' in tx[0].events
+    assert len(tx[0].events['LogAyiiRiskDataRequested']) == 1
+
+    requestEvent = tx[0].events['LogAyiiRiskDataRequested'][0]
+    print('ayii requestEvent {}'.format(requestEvent))
+    assert requestEvent['requestId'] == requestId[0]
+    assert requestEvent['projectId'] == projectId
+    assert requestEvent['riskId'] == riskId[0]
+    assert requestEvent['uaiId'] == uaiId[0]
+    assert requestEvent['cropId'] == cropId
+
+
+    print('--- step test oracle response ----------------------------')
+
+    risk = product.getRisk(riskId[0]).dict()
+    assert risk['id'] == riskId[0]
+    assert risk['createdAt'] > 0
+    assert risk['responseAt'] == 0
+    assert risk['aaay'] == 0
+
+    # create aaay data for oracle response
+    # aaay value selected triggers a payout
+    aaayFloat = 1.1
+    aaay = product.getPercentageMultiplier() * aaayFloat
+
+    data = [None, None]
+    data[0] = oracle.encodeFulfillParameters(
+        clRequestEvent['requestId'], 
+        projectId, 
+        uaiId[0], 
+        cropId, 
+        aaay
+    )
+
+    # simulate callback from oracle node with call to chainlink operator contract
+    tx[0] = clOperator.fulfillOracleRequest2(
+        clRequestEvent['requestId'],
+        clRequestEvent['payment'],
+        clRequestEvent['callbackAddr'],
+        clRequestEvent['callbackFunctionId'],
+        clRequestEvent['cancelExpiration'],
+        data[0]
+    )
+
+    print(tx[0].info())
+
+    # simulate callback for 2nd risk
+    data[1] = oracle.encodeFulfillParameters(
+        clRequestEvent1['requestId'],
+        projectId, 
+        uaiId[1], 
+        cropId, 
+        aph[1] # setting aaay to aph will result in a 0 payout
+    )
+
+    # simulate callback from oracle node with call to chainlink operator contract
+    tx[1] = clOperator.fulfillOracleRequest2(
+        clRequestEvent1['requestId'],
+        clRequestEvent1['payment'],
+        clRequestEvent1['callbackAddr'],
+        clRequestEvent1['callbackFunctionId'],
+        clRequestEvent1['cancelExpiration'],
+        data[1]
+    )
+
+    # focus checks on oracle 1 response
+    # verify in log entry that aaay data properly arrives in ayii product cotract
+    assert 'LogAyiiRiskDataReceived' in tx[0].events
+    assert len(tx[0].events['LogAyiiRiskDataReceived']) == 1
+
+    receivedEvent = tx[0].events['LogAyiiRiskDataReceived'][0]
+    print('ayii requestEvent {}'.format(receivedEvent))
+    assert receivedEvent['requestId'] == requestId[0]
+    assert receivedEvent['riskId'] == riskId[0]
+    assert receivedEvent['aaay'] == aaay
+
+    # verify in risk that aaay data properly arrives in ayii product cotract
+    risk = product.getRisk(riskId[0]).dict()
+    print('risk {}'.format(risk))
+    assert risk['id'] == riskId[0]
+    assert risk['responseAt'] > risk['createdAt']
+    assert risk['aaay'] == aaay
+
+
+    print('--- step test process policies (risk[0]) -----------------')
+
+    print('balanceOf(riskpoolWallet): {}'.format(token.balanceOf(riskpoolWallet)))
+    print('sumInsured[0]: {}'.format(sumInsured[0]))
+    
+    assert token.balanceOf(riskpoolWallet) == riskpoolBalanceAfterPremiums
+    assert riskpoolBalanceAfterPremiums >= sumInsured[0]
+
+    # record riskpool state before processing
+    balanceBeforeProcessing = riskpool.getBalance()
+    valueLockedBeforeProcessing = riskpool.getTotalValueLocked()
+    capacityBeforeProcessing = riskpool.getCapacity()
+
+    # claim processing for policies associated with the specified risk
+    # batch size=0 triggers processing of all policies for this risk
+    tx = product.processPoliciesForRisk(riskId[0], 0, {'from': insurer})
+    policyIds = tx.return_value
+
+    assert len(policyIds) == 1
+    assert policyIds[0] == policyId[0]
+
+    assert instanceService.claims(policyId[1]) == 0 # not triggered -> no claim
+    assert instanceService.claims(policyId[0]) == 1 # triggered -> claim
+
+    policy = instanceService.getPolicy(policyId[0]).dict()
+    print('policy {}'.format(policy))
+    assert policy['state'] == 2 # enum PolicyState {Active, Expired, Closed}
+    assert policy['claimsCount'] == 1
+    assert policy['openClaimsCount'] == 0
+    assert policy['createdAt'] > 0
+    assert policy['updatedAt'] >= policy['createdAt']
+
+    expectedClaimPercentage = product.calculatePayoutPercentage(
+        risk['tsi'],
+        risk['trigger'],
+        risk['exit'],
+        risk['aph'],
+        risk['aaay'],
+    )
+
+    expectedPayoutAmount = int(expectedClaimPercentage * sumInsured[0] / product.getPercentageMultiplier())
+    assert expectedPayoutAmount > 0
+    assert expectedPayoutAmount <= sumInsured[0]
+
+    claim = instanceService.getClaim(policyId[0], 0).dict()
+    print('claim {}'.format(claim))
+    assert claim['state'] == 3 # ClaimState {Applied, Confirmed, Declined, Closed}
+    assert claim['claimAmount'] == expectedPayoutAmount
+    assert claim['createdAt'] >= policy['createdAt']
+    assert claim['updatedAt'] == claim['createdAt']
+
+    assert instanceService.payouts(policyId[0]) == 1 
+
+    payout = instanceService.getPayout(policyId[0], 0).dict()
+    print('payout {}'.format(payout))
+    assert payout['claimId'] == 0
+    assert payout['state'] == 1 # PayoutState {Expected, PaidOut}
+    assert payout['amount'] == expectedPayoutAmount
+    assert payout['createdAt'] == claim['createdAt']
+    assert payout['updatedAt'] == payout['createdAt']
+
+    print(tx.info())
+
+    # tests token balances for actual payout
+    # riskpool wallet decrease of balance by payout amount
+    assert token.balanceOf(riskpoolWallet) == riskpoolBalanceAfterPremiums - expectedPayoutAmount
+
+    # check customer increase of balance by payout amount (and no increase for customer2)
+    assert token.balanceOf(customer) == customerBalanceAfterPremium + expectedPayoutAmount 
+    assert token.balanceOf(customer2) == customer2BalanceAfterPremium
+
+    # check risk bundle after payout
+    bundleAfterPayout = riskpool.getBundle(bundleIdx).dict()
+    assert bundleAfterPayout['id'] == 1
+    assert bundleAfterPayout['riskpoolId'] == riskpool.getId()
+    assert bundleAfterPayout['state'] == 0
+    assert bundleAfterPayout['capital'] == riskpoolExpectedBalance
+    assert bundleAfterPayout['lockedCapital'] == sumInsured[1]
+    assert bundleAfterPayout['balance'] == riskpoolExpectedBalance + netPremium[0] + netPremium[1] - expectedPayoutAmount
+
+    # record riskpool state after processing
+    balanceAfterProcessing = riskpool.getBalance()
+    valueLockedAfterProcessing = riskpool.getTotalValueLocked()
+    capacityAfterProcessing = riskpool.getCapacity()
+
+    # check book keeping on riskpool level
+    assert valueLockedAfterProcessing == valueLockedBeforeProcessing - sumInsured[0]
+    assert capacityAfterProcessing == capacityBeforeProcessing + sumInsured[0]
+    assert balanceAfterProcessing == balanceBeforeProcessing - expectedPayoutAmount
+
+    print('--- step test process policies (risk[1]) -----------------')
+
+    # process 2nd policy to have all policies closed
+    tx = product.processPoliciesForRisk(riskId[1], 0, {'from': insurer})
+    policyIds = tx.return_value
+    assert len(policyIds) == 1
+    assert policyIds[0] == policyId[1]
+
+    # high level checs
+    policy = instanceService.getPolicy(policyId[1]).dict()
+    assert policy['state'] == 2 # enum PolicyState {Active, Expired, Closed}
+    assert policy['claimsCount'] == 1
+    assert policy['openClaimsCount'] == 0
+
+    assert instanceService.payouts(policyId[1]) == 0
+
+    claim = instanceService.getClaim(policyId[1], 0).dict()
+    print('claim {}'.format(claim))
+    assert claim['state'] == 3 # ClaimState {Applied, Confirmed, Declined, Closed}
+    assert claim['claimAmount'] == 0
+
+    # check bundle state
+    bundleAfter2ndPayout = riskpool.getBundle(bundleIdx).dict()
+    assert bundleAfter2ndPayout['capital'] == riskpoolExpectedBalance
+    assert bundleAfter2ndPayout['lockedCapital'] == 0
+    assert bundleAfter2ndPayout['balance'] == riskpoolExpectedBalance + netPremium[0] + netPremium[1] - expectedPayoutAmount
+
+    # check riskpool state
+    assert riskpool.getTotalValueLocked() == 0
+    assert riskpool.getBalance() == bundleAfter2ndPayout['balance']
+
+    print('--- step test close bundle -------------------------------')
+
+    investorBalanceBeforeBundleClose = token.balanceOf(investor)
+
+    riskpool.closeBundle(bundleId, {'from': investor})
+
+    investorBalanceBeforeTokenBurn = token.balanceOf(investor)    
+    assert investorBalanceBeforeBundleClose == investorBalanceBeforeTokenBurn
+
+    bundleBeforeBurn = riskpool.getBundle(bundleIdx).dict()
+    assert bundleBeforeBurn['state'] == 2 # enum BundleState { Active, Locked, Closed, Burned }
+
+    # cheeck bundle token (nft)
+    bundleNftId = bundleBeforeBurn['tokenId']
+    assert bundleToken.exists(bundleNftId) == True
+    assert bundleToken.burned(bundleNftId) == False
+    assert bundleToken.ownerOf(bundleNftId) == investor
+
+    tx = riskpool.burnBundle(bundleId, {'from': investor})
+    print(tx.info())
+
+    # verify bundle is burned and has 0 balance
+    bundleAfterBurn = riskpool.getBundle(bundleIdx).dict()
+    assert bundleAfterBurn['state'] == 3 # enum BundleState { Active, Locked, Closed, Burned }
+    assert bundleAfterBurn['balance'] == 0
+
+    # verify bundle funds are now with investor
+    assert bundleToken.exists(bundleNftId) == True
+    assert bundleToken.burned(bundleNftId) == True
+    with brownie.reverts('ERC721: invalid token ID'):
+        assert bundleToken.ownerOf(bundleNftId) == investor
+    
+    assert token.balanceOf(investor) == investorBalanceBeforeTokenBurn + bundleBeforeBurn['balance']
+
+
+def test_create_bundle_investor_restriction(
+    instance: GifInstance, 
+    instanceOperator: Account, 
+    gifAyiiProduct: GifAyiiProduct,
+    riskpoolWallet: Account,
+    productOwner: Account,
+    oracleProvider: Account,
+    riskpoolKeeper: Account,
+    investor: Account,
+    customer: Account,
+):
+    instanceService = instance.getInstanceService()
+
+    product = gifAyiiProduct.getContract()
+    oracle = gifAyiiProduct.getOracle().getContract()
+    riskpool = gifAyiiProduct.getRiskpool().getContract()
+
+    amount = 5000
+    token = gifAyiiProduct.getToken()
+    token.transfer(investor, amount, {'from': instanceOperator})
+    token.approve(instance.getTreasury(), amount, {'from': investor})
+
+    # check that investor can create a bundle
+    applicationFilter = bytes(0)
+    tx = riskpool.createBundle(
+            applicationFilter, 
+            amount, 
+            {'from': investor})
+    
+    bundleId = tx.return_value
+    assert bundleId > 0
+
+    # check that customer is not allowed to create bundle
+    with brownie.reverts("AccessControl: account 0x5aeda56215b167893e80b4fe645ba6d5bab767de is missing role 0x5614e11ca6d7673c9c8dcec913465d676494aad1151bb2c1cf40b9d99be4d935"):
+        riskpool.createBundle(
+                applicationFilter, 
+                amount, 
+                {'from': customer})
+
+    # check that customer cannot assign investor role to herself
+    with brownie.reverts("Ownable: caller is not the owner"):
+        riskpool.grantInvestorRole(customer, {'from': customer})
+
+    # assign investor role to customer
+    riskpool.grantInvestorRole(customer, {'from': riskpoolKeeper})
+
+    # fund customer
+    customerAmount = 2000
+    token.transfer(customer, customerAmount, {'from': instanceOperator})
+    token.approve(instance.getTreasury(), customerAmount, {'from': customer})
+
+    # check that customer now can create a bundle
+    tx = riskpool.createBundle(
+            applicationFilter, 
+            customerAmount, 
+            {'from': customer})
+    
+    bundleIdCustomer = tx.return_value
+    assert bundleIdCustomer == bundleId + 1
+
+
+def test_payout_percentage_calculation(gifAyiiProduct: GifAyiiProduct):
+
+    product = gifAyiiProduct.getContract()
+    multiplier = product.getPercentageMultiplier()
+
+    # product example values
+    tsi = 0.9
+    trigger = 0.75
+    exit = 0.1
+
+    # random example values
+    # expected payout = 0.091093117, aph = 1.9, aaay = 1.3
+    assert get_payout_delta(0.091093117, 1.9, 1.3, tsi, trigger, exit, product, multiplier) < 0.00000001
+
+    # run through product example table
+    # harvest ratio >= trigger (75%) give 0 payout 
+    assert get_payout_delta(0, 100.0, 110.0, tsi, trigger, exit, product, multiplier) < 0.00000001
+    assert get_payout_delta(0, 100.0, 100.0, tsi, trigger, exit, product, multiplier) < 0.00000001
+    assert get_payout_delta(0, 100.0,  95.0, tsi, trigger, exit, product, multiplier) < 0.00000001
+    assert get_payout_delta(0, 100.0,  90.0, tsi, trigger, exit, product, multiplier) < 0.00000001
+    assert get_payout_delta(0, 100.0,  85.0, tsi, trigger, exit, product, multiplier) < 0.00000001
+    assert get_payout_delta(0, 100.0,  80.0, tsi, trigger, exit, product, multiplier) < 0.00000001
+    assert get_payout_delta(0, 100.0,  75.0, tsi, trigger, exit, product, multiplier) < 0.00000001
+    assert get_payout_delta(0.06923073, 100.0,  70.0, tsi, trigger, exit, product, multiplier) < 0.00000001
+    assert get_payout_delta(0.13846153, 100.0,  65.0, tsi, trigger, exit, product, multiplier) < 0.00000001
+    assert get_payout_delta(0.20769232, 100.0,  60.0, tsi, trigger, exit, product, multiplier) < 0.00000001
+    assert get_payout_delta(0.27692312, 100.0,  55.0, tsi, trigger, exit, product, multiplier) < 0.00000001
+    assert get_payout_delta(0.34615379, 100.0,  50.0, tsi, trigger, exit, product, multiplier) < 0.00000001
+    assert get_payout_delta(0.41538459, 100.0,  45.0, tsi, trigger, exit, product, multiplier) < 0.00000001
+    assert get_payout_delta(0.48461532, 100.0,  40.0, tsi, trigger, exit, product, multiplier) < 0.00000001
+    assert get_payout_delta(0.55384612, 100.0,  35.0, tsi, trigger, exit, product, multiplier) < 0.00000001
+    assert get_payout_delta(0.62307691, 100.0,  30.0, tsi, trigger, exit, product, multiplier) < 0.00000001
+    assert get_payout_delta(0.69230759, 100.0,  25.0, tsi, trigger, exit, product, multiplier) < 0.00000001
+    assert get_payout_delta(0.76153838, 100.0,  20.0, tsi, trigger, exit, product, multiplier) < 0.00000001
+    assert get_payout_delta(0.83076918, 100.0,  15.0, tsi, trigger, exit, product, multiplier) < 0.00000001
+    assert get_payout_delta(0.9, 100.0,  10.0, tsi, trigger, exit, product, multiplier) < 0.0000001
+    assert get_payout_delta(0.9, 100.0,   5.0, tsi, trigger, exit, product, multiplier) < 0.0000001
+    assert get_payout_delta(0.9, 100.0,   0.0, tsi, trigger, exit, product, multiplier) < 0.0000001
+
+
+def test_payout_percentage_calculation(gifAyiiProduct: GifAyiiProduct):
+
+    product = gifAyiiProduct.getContract()
+    multiplier = product.getPercentageMultiplier()
+
+    # product example values
+    tsi = 0.9
+    trigger = 0.75
+    exit = 0.1
+
+    expected_payout_percentage = 0.091093117 * multiplier
+    aph = 1.9
+    aaay = 1.3
+
+    payout_percentage = product.calculatePayoutPercentage(
+        tsi * multiplier,
+        trigger * multiplier,
+        exit * multiplier,
+        aph * multiplier,
+        aaay * multiplier
+    )
+    assert int(expected_payout_percentage + 0.5) == payout_percentage
+
+    sumInsuredAmount = 2200
+    expected_payout = int(expected_payout_percentage * sumInsuredAmount / multiplier)
+    assert expected_payout == product.calculatePayout(expected_payout_percentage, sumInsuredAmount)
+
+
+def get_payout_delta(
+    expectedPayoutPercentage,
+    aph, aaay, 
+    tsi, trigger, exit, 
+    product, multiplier
+):
+    calculatedPayout = product.calculatePayoutPercentage(
+        tsi * multiplier,
+        trigger * multiplier,
+        exit * multiplier,
+        aph * multiplier,
+        aaay * multiplier
+    )
+
+    return abs(expectedPayoutPercentage * multiplier - calculatedPayout) / multiplier