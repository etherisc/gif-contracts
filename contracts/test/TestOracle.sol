--- conflicted
+++ resolved
@@ -1,54 +1,47 @@
-// SPDX-License-Identifier: Apache-2.0
-pragma solidity ^0.8.0;
-
-import "@etherisc/gif-interface/contracts/components/Oracle.sol";
-
-contract TestOracle is Oracle {
-
-    constructor(
-        bytes32 oracleName,
-        address registry
-    )
-        Oracle(oracleName, registry)
-    { }
-
-    function request(uint256 requestId, bytes calldata input) external override onlyQuery {
-        // decode oracle input data
-        (uint256 counter, bool immediateResponse) = abi.decode(input, (uint256, bool));
-
-<<<<<<< HEAD
-        // obtain data from oracle given the request data (counter)
-        // for off chain oracles this happens outside the request
-        // call in a separate asynchronous transaction
-        if (immediateResponse) {
-=======
-        if (immediateResponse) {
-            // obtain data from oracle given the request data (counter)
-            // for off chain oracles this happens outside the request
-            // call in a separate asynchronous transaction
->>>>>>> 8a4318f3
-            bool isLossEvent = _oracleCalculation(counter);
-            respond(requestId, isLossEvent);
-        }
-    }
-
-    // usually called by off-chain oracle (and not internally) 
-    // in which case the function modifier should be changed 
-    // to external
-    function respond(uint256 requestId, bool isLossEvent) 
-        public
-    {
-        // encode data obtained from oracle
-        bytes memory output = abi.encode(bool(isLossEvent));
-
-        // trigger inherited response handling
-        _respond(requestId, output);
-    }
-
-    // dummy implementation
-    // "real" oracles will get the output from some off-chain
-    // component providing the outcome of the business logic
-    function _oracleCalculation(uint256 counter) internal returns (bool isLossEvent) {
-        isLossEvent = (counter % 2 == 1);
-    }    
+// SPDX-License-Identifier: Apache-2.0
+pragma solidity ^0.8.0;
+
+import "@etherisc/gif-interface/contracts/components/Oracle.sol";
+
+contract TestOracle is Oracle {
+
+    constructor(
+        bytes32 oracleName,
+        address registry
+    )
+        Oracle(oracleName, registry)
+    { }
+
+    function request(uint256 requestId, bytes calldata input) external override onlyQuery {
+        // decode oracle input data
+        (uint256 counter, bool immediateResponse) = abi.decode(input, (uint256, bool));
+
+        if (immediateResponse) {
+            // obtain data from oracle given the request data (counter)
+            // for off chain oracles this happens outside the request
+            // call in a separate asynchronous transaction
+            bool isLossEvent = _oracleCalculation(counter);
+            respond(requestId, isLossEvent);
+        }
+    }
+
+    // usually called by off-chain oracle (and not internally) 
+    // in which case the function modifier should be changed 
+    // to external
+    function respond(uint256 requestId, bool isLossEvent) 
+        public
+    {
+        // encode data obtained from oracle
+        bytes memory output = abi.encode(bool(isLossEvent));
+
+        // trigger inherited response handling
+        _respond(requestId, output);
+    }
+
+    // dummy implementation
+    // "real" oracles will get the output from some off-chain
+    // component providing the outcome of the business logic
+    function _oracleCalculation(uint256 counter) internal returns (bool isLossEvent) {
+        isLossEvent = (counter % 2 == 1);
+    }    
 }