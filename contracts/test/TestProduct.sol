// SPDX-License-Identifier: Apache-2.0
pragma solidity ^0.8.0;

import "@etherisc/gif-interface/contracts/modules/IPolicy.sol";
import "@etherisc/gif-interface/contracts/services/IProductService.sol";
import "@etherisc/gif-interface/contracts/services/IInstanceService.sol";
import "@etherisc/gif-interface/contracts/components/Product.sol";

import "@openzeppelin/contracts/token/ERC20/ERC20.sol";

contract TestProduct is 
    Product 
{
    bytes32 public constant POLICY_FLOW = "PolicyDefaultFlow";
    string public constant ORACLE_CALLBACK_METHOD_NAME = "oracleCallback";

    address private _capitalOwner;
    address private _feeOwner;
    uint256 private _testOracleId;
    uint256 private _testRiskpoolId;

    bytes32 [] private _applications;
    bytes32 [] private _policies;
    uint256 private _claims;

    mapping(bytes32 => uint256) private _policyIdToClaimId;
    mapping(bytes32 => uint256) private _policyIdToPayoutId;

    event LogTestProductFundingReceived(address sender, uint256 amount);
    event LogTestOracleCallbackReceived(uint256 requestId, bytes32 policyId, bytes response);

    constructor(
        bytes32 productName,
        address tokenAddress,
        address capitalOwner,
        address feeOwner, // TODO feeOwner not product specific, move to instance
        uint256 oracleId,
        uint256 riskpoolId,
        address registryAddress
    )
        Product(productName, tokenAddress, POLICY_FLOW, riskpoolId, registryAddress)
    {
        require(tokenAddress != address(0), "ERROR:TI-2:TOKEN_ADDRESS_ZERO");
        _capitalOwner = capitalOwner;
        _feeOwner = feeOwner;
        _testOracleId = oracleId;
        _testRiskpoolId = riskpoolId;
    }

    function applyForPolicy(
        uint256 premium, 
        uint256 sumInsured,
        bytes calldata metaData,
        bytes calldata applicationData
    ) 
        external 
        payable 
        returns (bytes32 processId) 
    {
        address payable policyHolder = payable(_msgSender());

        // Create and underwrite new application
        processId = keccak256(abi.encode(policyHolder, _policies));

        _newApplication(
            policyHolder,
            processId, 
            premium, 
            sumInsured,
            metaData,
            applicationData);

        _applications.push(processId);

        bool success = _underwrite(processId);
        if (success) {
            _policies.push(processId);
        }
    }

    function collectPremium(bytes32 policyId) 
        external 
        returns(bool success, uint256 fee, uint256 netPremium)
    {
        (success, fee, netPremium) = _collectPremium(policyId);
    }

    function collectPremium(bytes32 policyId, uint256 amount) 
        external 
        returns(bool success, uint256 fee, uint256 netPremium)
    {
        (success, fee, netPremium) = _collectPremium(policyId, amount);
    }

    function expire(bytes32 policyId) external onlyOwner {
        _expire(policyId);
    }

    function close(bytes32 policyId) external onlyOwner {
        _close(policyId);
    }

    function submitClaim(bytes32 policyId, uint256 claimAmount) 
        external
        onlyPolicyHolder(policyId)
        returns(uint256 claimId)
    {

        // increase claims counter
        // the oracle business logic will use this counter value 
        // to determine if the claim is linked to a loss event or not
        _claims += 1;
        
        // claim application
        claimId = _newClaim(policyId, claimAmount, "");
        _policyIdToClaimId[policyId] = claimId;

        // Request response to greeting via oracle call
        bool immediateResponse = true;
        bytes memory queryData = abi.encode(_claims, immediateResponse);
        uint256 requestId = _request(
            policyId,
            queryData,
            ORACLE_CALLBACK_METHOD_NAME,
            _testOracleId
        );
    }

    function submitClaimWithDeferredResponse(bytes32 policyId, uint256 claimAmount) 
        external
        onlyPolicyHolder(policyId)
        returns(uint256 claimId, uint256 requestId)
    {

        // increase claims counter
        // the oracle business logic will use this counter value 
        // to determine if the claim is linked to a loss event or not
        _claims += 1;
        
        // claim application
        claimId = _newClaim(policyId, claimAmount, "");
        _policyIdToClaimId[policyId] = claimId;

        // Request response to greeting via oracle call
        bool immediateResponse = false;
        bytes memory queryData = abi.encode(_claims, immediateResponse);
        requestId = _request(
            policyId,
            queryData,
            ORACLE_CALLBACK_METHOD_NAME,
            _testOracleId
        );
    }

<<<<<<< HEAD
    function confirmClaim(
        bytes32 policyId, 
        uint256 claimId, 
        uint256 confirmedAmount
    ) 
        external
        onlyOwner
    {
        _confirmClaim(policyId, claimId, confirmedAmount);
    }

    function declineClaim(
        bytes32 policyId, 
        uint256 claimId
    ) 
        external
        onlyOwner
    {
        _declineClaim(policyId, claimId);
    }

    function createPayout(
        bytes32 policyId, 
        uint256 claimId, 
        uint256 payoutAmount
    ) 
        external
        onlyOwner
        returns(uint256 payoutId)
    {
        payoutId = _newPayout(
            policyId, 
            claimId, 
            payoutAmount, 
            abi.encode(0));
            
        _processPayout(policyId, payoutId);
    }
=======
>>>>>>> 8a4318f3


    function oracleCallback(
        uint256 requestId, 
        bytes32 policyId, 
        bytes calldata responseData
    )
        external
        onlyOracle
    {
        emit LogTestOracleCallbackReceived(requestId, policyId, responseData);

        // get oracle response data
        (bool isLossEvent) = abi.decode(responseData, (bool));
        uint256 claimId = _policyIdToClaimId[policyId];

        // claim handling if there is a loss
        if (isLossEvent) {
            // get policy and claims info for oracle response
            IPolicy.Application memory application 
                = _getApplication(policyId);

            IPolicy.Claim memory claim 
                = _getClaim(policyId, claimId);

            // specify payout data
            uint256 confirmedAmount = claim.claimAmount;
            _confirmClaim(policyId, claimId, confirmedAmount);

            // create payout record
            uint256 payoutAmount = confirmedAmount;
            bytes memory payoutData = abi.encode(0);
            uint256 payoutId = _newPayout(policyId, claimId, payoutAmount, payoutData);
            _policyIdToPayoutId[policyId] = payoutId;

            _processPayout(policyId, payoutId);

            // TODO refactor to payout using erc-20 token
            // actual transfer of funds for payout of claim
            // failing requires not visible when called via .call in querycontroller
            // policyHolder.transfer(payoutAmount);
        } else {
            _declineClaim(policyId, claimId);
        }
    }

    function getClaimId(bytes32 policyId) external view returns (uint256) { return _policyIdToClaimId[policyId]; }
    function getPayoutId(bytes32 policyId) external view returns (uint256) { return _policyIdToPayoutId[policyId]; }
    function applications() external view returns (uint256) { return _applications.length; }
    function policies() external view returns (uint256) { return _policies.length; }
    function claims() external view returns (uint256) { return _claims; }
}<|MERGE_RESOLUTION|>--- conflicted
+++ resolved
@@ -1,247 +1,243 @@
-// SPDX-License-Identifier: Apache-2.0
-pragma solidity ^0.8.0;
-
-import "@etherisc/gif-interface/contracts/modules/IPolicy.sol";
-import "@etherisc/gif-interface/contracts/services/IProductService.sol";
-import "@etherisc/gif-interface/contracts/services/IInstanceService.sol";
-import "@etherisc/gif-interface/contracts/components/Product.sol";
-
-import "@openzeppelin/contracts/token/ERC20/ERC20.sol";
-
-contract TestProduct is 
-    Product 
-{
-    bytes32 public constant POLICY_FLOW = "PolicyDefaultFlow";
-    string public constant ORACLE_CALLBACK_METHOD_NAME = "oracleCallback";
-
-    address private _capitalOwner;
-    address private _feeOwner;
-    uint256 private _testOracleId;
-    uint256 private _testRiskpoolId;
-
-    bytes32 [] private _applications;
-    bytes32 [] private _policies;
-    uint256 private _claims;
-
-    mapping(bytes32 => uint256) private _policyIdToClaimId;
-    mapping(bytes32 => uint256) private _policyIdToPayoutId;
-
-    event LogTestProductFundingReceived(address sender, uint256 amount);
-    event LogTestOracleCallbackReceived(uint256 requestId, bytes32 policyId, bytes response);
-
-    constructor(
-        bytes32 productName,
-        address tokenAddress,
-        address capitalOwner,
-        address feeOwner, // TODO feeOwner not product specific, move to instance
-        uint256 oracleId,
-        uint256 riskpoolId,
-        address registryAddress
-    )
-        Product(productName, tokenAddress, POLICY_FLOW, riskpoolId, registryAddress)
-    {
-        require(tokenAddress != address(0), "ERROR:TI-2:TOKEN_ADDRESS_ZERO");
-        _capitalOwner = capitalOwner;
-        _feeOwner = feeOwner;
-        _testOracleId = oracleId;
-        _testRiskpoolId = riskpoolId;
-    }
-
-    function applyForPolicy(
-        uint256 premium, 
-        uint256 sumInsured,
-        bytes calldata metaData,
-        bytes calldata applicationData
-    ) 
-        external 
-        payable 
-        returns (bytes32 processId) 
-    {
-        address payable policyHolder = payable(_msgSender());
-
-        // Create and underwrite new application
-        processId = keccak256(abi.encode(policyHolder, _policies));
-
-        _newApplication(
-            policyHolder,
-            processId, 
-            premium, 
-            sumInsured,
-            metaData,
-            applicationData);
-
-        _applications.push(processId);
-
-        bool success = _underwrite(processId);
-        if (success) {
-            _policies.push(processId);
-        }
-    }
-
-    function collectPremium(bytes32 policyId) 
-        external 
-        returns(bool success, uint256 fee, uint256 netPremium)
-    {
-        (success, fee, netPremium) = _collectPremium(policyId);
-    }
-
-    function collectPremium(bytes32 policyId, uint256 amount) 
-        external 
-        returns(bool success, uint256 fee, uint256 netPremium)
-    {
-        (success, fee, netPremium) = _collectPremium(policyId, amount);
-    }
-
-    function expire(bytes32 policyId) external onlyOwner {
-        _expire(policyId);
-    }
-
-    function close(bytes32 policyId) external onlyOwner {
-        _close(policyId);
-    }
-
-    function submitClaim(bytes32 policyId, uint256 claimAmount) 
-        external
-        onlyPolicyHolder(policyId)
-        returns(uint256 claimId)
-    {
-
-        // increase claims counter
-        // the oracle business logic will use this counter value 
-        // to determine if the claim is linked to a loss event or not
-        _claims += 1;
-        
-        // claim application
-        claimId = _newClaim(policyId, claimAmount, "");
-        _policyIdToClaimId[policyId] = claimId;
-
-        // Request response to greeting via oracle call
-        bool immediateResponse = true;
-        bytes memory queryData = abi.encode(_claims, immediateResponse);
-        uint256 requestId = _request(
-            policyId,
-            queryData,
-            ORACLE_CALLBACK_METHOD_NAME,
-            _testOracleId
-        );
-    }
-
-    function submitClaimWithDeferredResponse(bytes32 policyId, uint256 claimAmount) 
-        external
-        onlyPolicyHolder(policyId)
-        returns(uint256 claimId, uint256 requestId)
-    {
-
-        // increase claims counter
-        // the oracle business logic will use this counter value 
-        // to determine if the claim is linked to a loss event or not
-        _claims += 1;
-        
-        // claim application
-        claimId = _newClaim(policyId, claimAmount, "");
-        _policyIdToClaimId[policyId] = claimId;
-
-        // Request response to greeting via oracle call
-        bool immediateResponse = false;
-        bytes memory queryData = abi.encode(_claims, immediateResponse);
-        requestId = _request(
-            policyId,
-            queryData,
-            ORACLE_CALLBACK_METHOD_NAME,
-            _testOracleId
-        );
-    }
-
-<<<<<<< HEAD
-    function confirmClaim(
-        bytes32 policyId, 
-        uint256 claimId, 
-        uint256 confirmedAmount
-    ) 
-        external
-        onlyOwner
-    {
-        _confirmClaim(policyId, claimId, confirmedAmount);
-    }
-
-    function declineClaim(
-        bytes32 policyId, 
-        uint256 claimId
-    ) 
-        external
-        onlyOwner
-    {
-        _declineClaim(policyId, claimId);
-    }
-
-    function createPayout(
-        bytes32 policyId, 
-        uint256 claimId, 
-        uint256 payoutAmount
-    ) 
-        external
-        onlyOwner
-        returns(uint256 payoutId)
-    {
-        payoutId = _newPayout(
-            policyId, 
-            claimId, 
-            payoutAmount, 
-            abi.encode(0));
-            
-        _processPayout(policyId, payoutId);
-    }
-=======
->>>>>>> 8a4318f3
-
-
-    function oracleCallback(
-        uint256 requestId, 
-        bytes32 policyId, 
-        bytes calldata responseData
-    )
-        external
-        onlyOracle
-    {
-        emit LogTestOracleCallbackReceived(requestId, policyId, responseData);
-
-        // get oracle response data
-        (bool isLossEvent) = abi.decode(responseData, (bool));
-        uint256 claimId = _policyIdToClaimId[policyId];
-
-        // claim handling if there is a loss
-        if (isLossEvent) {
-            // get policy and claims info for oracle response
-            IPolicy.Application memory application 
-                = _getApplication(policyId);
-
-            IPolicy.Claim memory claim 
-                = _getClaim(policyId, claimId);
-
-            // specify payout data
-            uint256 confirmedAmount = claim.claimAmount;
-            _confirmClaim(policyId, claimId, confirmedAmount);
-
-            // create payout record
-            uint256 payoutAmount = confirmedAmount;
-            bytes memory payoutData = abi.encode(0);
-            uint256 payoutId = _newPayout(policyId, claimId, payoutAmount, payoutData);
-            _policyIdToPayoutId[policyId] = payoutId;
-
-            _processPayout(policyId, payoutId);
-
-            // TODO refactor to payout using erc-20 token
-            // actual transfer of funds for payout of claim
-            // failing requires not visible when called via .call in querycontroller
-            // policyHolder.transfer(payoutAmount);
-        } else {
-            _declineClaim(policyId, claimId);
-        }
-    }
-
-    function getClaimId(bytes32 policyId) external view returns (uint256) { return _policyIdToClaimId[policyId]; }
-    function getPayoutId(bytes32 policyId) external view returns (uint256) { return _policyIdToPayoutId[policyId]; }
-    function applications() external view returns (uint256) { return _applications.length; }
-    function policies() external view returns (uint256) { return _policies.length; }
-    function claims() external view returns (uint256) { return _claims; }
+// SPDX-License-Identifier: Apache-2.0
+pragma solidity ^0.8.0;
+
+import "@etherisc/gif-interface/contracts/modules/IPolicy.sol";
+import "@etherisc/gif-interface/contracts/services/IProductService.sol";
+import "@etherisc/gif-interface/contracts/services/IInstanceService.sol";
+import "@etherisc/gif-interface/contracts/components/Product.sol";
+
+import "@openzeppelin/contracts/token/ERC20/ERC20.sol";
+
+contract TestProduct is 
+    Product 
+{
+    bytes32 public constant POLICY_FLOW = "PolicyDefaultFlow";
+    string public constant ORACLE_CALLBACK_METHOD_NAME = "oracleCallback";
+
+    address private _capitalOwner;
+    address private _feeOwner;
+    uint256 private _testOracleId;
+    uint256 private _testRiskpoolId;
+
+    bytes32 [] private _applications;
+    bytes32 [] private _policies;
+    uint256 private _claims;
+
+    mapping(bytes32 => uint256) private _policyIdToClaimId;
+    mapping(bytes32 => uint256) private _policyIdToPayoutId;
+
+    event LogTestProductFundingReceived(address sender, uint256 amount);
+    event LogTestOracleCallbackReceived(uint256 requestId, bytes32 policyId, bytes response);
+
+    constructor(
+        bytes32 productName,
+        address tokenAddress,
+        address capitalOwner,
+        address feeOwner, // TODO feeOwner not product specific, move to instance
+        uint256 oracleId,
+        uint256 riskpoolId,
+        address registryAddress
+    )
+        Product(productName, tokenAddress, POLICY_FLOW, riskpoolId, registryAddress)
+    {
+        require(tokenAddress != address(0), "ERROR:TI-2:TOKEN_ADDRESS_ZERO");
+        _capitalOwner = capitalOwner;
+        _feeOwner = feeOwner;
+        _testOracleId = oracleId;
+        _testRiskpoolId = riskpoolId;
+    }
+
+    function applyForPolicy(
+        uint256 premium, 
+        uint256 sumInsured,
+        bytes calldata metaData,
+        bytes calldata applicationData
+    ) 
+        external 
+        payable 
+        returns (bytes32 processId) 
+    {
+        address payable policyHolder = payable(_msgSender());
+
+        // Create and underwrite new application
+        processId = keccak256(abi.encode(policyHolder, _policies));
+
+        _newApplication(
+            policyHolder,
+            processId, 
+            premium, 
+            sumInsured,
+            metaData,
+            applicationData);
+
+        _applications.push(processId);
+
+        bool success = _underwrite(processId);
+        if (success) {
+            _policies.push(processId);
+        }
+    }
+
+    function collectPremium(bytes32 policyId) 
+        external 
+        returns(bool success, uint256 fee, uint256 netPremium)
+    {
+        (success, fee, netPremium) = _collectPremium(policyId);
+    }
+
+    function collectPremium(bytes32 policyId, uint256 amount) 
+        external 
+        returns(bool success, uint256 fee, uint256 netPremium)
+    {
+        (success, fee, netPremium) = _collectPremium(policyId, amount);
+    }
+
+    function expire(bytes32 policyId) external onlyOwner {
+        _expire(policyId);
+    }
+
+    function close(bytes32 policyId) external onlyOwner {
+        _close(policyId);
+    }
+
+    function submitClaim(bytes32 policyId, uint256 claimAmount) 
+        external
+        onlyPolicyHolder(policyId)
+        returns(uint256 claimId)
+    {
+
+        // increase claims counter
+        // the oracle business logic will use this counter value 
+        // to determine if the claim is linked to a loss event or not
+        _claims += 1;
+        
+        // claim application
+        claimId = _newClaim(policyId, claimAmount, "");
+        _policyIdToClaimId[policyId] = claimId;
+
+        // Request response to greeting via oracle call
+        bool immediateResponse = true;
+        bytes memory queryData = abi.encode(_claims, immediateResponse);
+        uint256 requestId = _request(
+            policyId,
+            queryData,
+            ORACLE_CALLBACK_METHOD_NAME,
+            _testOracleId
+        );
+    }
+
+    function submitClaimWithDeferredResponse(bytes32 policyId, uint256 claimAmount) 
+        external
+        onlyPolicyHolder(policyId)
+        returns(uint256 claimId, uint256 requestId)
+    {
+
+        // increase claims counter
+        // the oracle business logic will use this counter value 
+        // to determine if the claim is linked to a loss event or not
+        _claims += 1;
+        
+        // claim application
+        claimId = _newClaim(policyId, claimAmount, "");
+        _policyIdToClaimId[policyId] = claimId;
+
+        // Request response to greeting via oracle call
+        bool immediateResponse = false;
+        bytes memory queryData = abi.encode(_claims, immediateResponse);
+        requestId = _request(
+            policyId,
+            queryData,
+            ORACLE_CALLBACK_METHOD_NAME,
+            _testOracleId
+        );
+    }
+
+    function confirmClaim(
+        bytes32 policyId, 
+        uint256 claimId, 
+        uint256 confirmedAmount
+    ) 
+        external
+        onlyOwner
+    {
+        _confirmClaim(policyId, claimId, confirmedAmount);
+    }
+
+    function declineClaim(
+        bytes32 policyId, 
+        uint256 claimId
+    ) 
+        external
+        onlyOwner
+    {
+        _declineClaim(policyId, claimId);
+    }
+
+    function createPayout(
+        bytes32 policyId, 
+        uint256 claimId, 
+        uint256 payoutAmount
+    ) 
+        external
+        onlyOwner
+        returns(uint256 payoutId)
+    {
+        payoutId = _newPayout(
+            policyId, 
+            claimId, 
+            payoutAmount, 
+            abi.encode(0));
+            
+        _processPayout(policyId, payoutId);
+    }
+
+    function oracleCallback(
+        uint256 requestId, 
+        bytes32 policyId, 
+        bytes calldata responseData
+    )
+        external
+        onlyOracle
+    {
+        emit LogTestOracleCallbackReceived(requestId, policyId, responseData);
+
+        // get oracle response data
+        (bool isLossEvent) = abi.decode(responseData, (bool));
+        uint256 claimId = _policyIdToClaimId[policyId];
+
+        // claim handling if there is a loss
+        if (isLossEvent) {
+            // get policy and claims info for oracle response
+            IPolicy.Application memory application 
+                = _getApplication(policyId);
+
+            IPolicy.Claim memory claim 
+                = _getClaim(policyId, claimId);
+
+            // specify payout data
+            uint256 confirmedAmount = claim.claimAmount;
+            _confirmClaim(policyId, claimId, confirmedAmount);
+
+            // create payout record
+            uint256 payoutAmount = confirmedAmount;
+            bytes memory payoutData = abi.encode(0);
+            uint256 payoutId = _newPayout(policyId, claimId, payoutAmount, payoutData);
+            _policyIdToPayoutId[policyId] = payoutId;
+
+            _processPayout(policyId, payoutId);
+
+            // TODO refactor to payout using erc-20 token
+            // actual transfer of funds for payout of claim
+            // failing requires not visible when called via .call in querycontroller
+            // policyHolder.transfer(payoutAmount);
+        } else {
+            _declineClaim(policyId, claimId);
+        }
+    }
+
+    function getClaimId(bytes32 policyId) external view returns (uint256) { return _policyIdToClaimId[policyId]; }
+    function getPayoutId(bytes32 policyId) external view returns (uint256) { return _policyIdToPayoutId[policyId]; }
+    function applications() external view returns (uint256) { return _applications.length; }
+    function policies() external view returns (uint256) { return _policies.length; }
+    function claims() external view returns (uint256) { return _claims; }
 }