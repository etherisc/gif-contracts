--- conflicted
+++ resolved
@@ -167,7 +167,6 @@
         }
     }
 
-<<<<<<< HEAD
     function collectPremium(bytes32 policyId) 
         external
         onlyRole(INSURER_ROLE)
@@ -184,10 +183,7 @@
         (success, fee, netPremium) = _collectPremium(policyId, amount);
     }
 
-    function triggerOracle(bytes32 riskId) 
-=======
     function triggerOracle(bytes32 processId) 
->>>>>>> 33209ff4
         external
         onlyRole(INSURER_ROLE)
         returns(uint256 requestId)
