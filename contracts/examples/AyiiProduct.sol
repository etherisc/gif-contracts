--- conflicted
+++ resolved
@@ -29,21 +29,12 @@
 
     uint256 public constant PERCENTAGE_MULTIPLIER = 2**24;
 
-<<<<<<< HEAD
-<<<<<<< HEAD
     uint256 public constant AAAY_MIN = 0;
     uint256 public constant AAAY_MAX = 15;
-=======
-=======
->>>>>>> 916d5416
+
     uint256 public constant RISK_APH_MAX = 15 * PERCENTAGE_MULTIPLIER;
     uint256 public constant RISK_EXIT_MAX = PERCENTAGE_MULTIPLIER / 5;
     uint256 public constant RISK_TSI_AT_EXIT_MIN = PERCENTAGE_MULTIPLIER / 2;
-
-<<<<<<< HEAD
->>>>>>> a50ad65 (add adjustRisk to AyiiProduct, add risk parameter validation)
-=======
->>>>>>> 916d5416
 
     // group policy data structure
     struct Risk {
